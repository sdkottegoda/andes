package org.wso2.andes.server.cassandra;

import org.apache.commons.logging.Log;
import org.apache.commons.logging.LogFactory;
import org.wso2.andes.kernel.*;
import org.wso2.andes.server.ClusterResourceHolder;
import org.wso2.andes.server.configuration.ClusterConfiguration;
import org.wso2.andes.subscription.SubscriptionStore;

import java.util.*;
import java.util.concurrent.ConcurrentHashMap;
import java.util.concurrent.ConcurrentLinkedQueue;
import java.util.concurrent.atomic.AtomicInteger;

/**
 * <code>QueueDeliveryWorker</code> Handles the task of polling the user queues and flushing
 * the messages to subscribers
 * There will be one Flusher per Queue Per Node
 */
public class QueueDeliveryWorker {
    private final String nodeQueue;
    private boolean running = true;
    private static Log log = LogFactory.getLog(QueueDeliveryWorker.class);

    private int messageCountToRead = 50;
    private int maxMessageCountToRead = 300;
    private int minMessageCountToRead = 20;

    private int maxNumberOfUnAckedMessages = 20000;
    //per queue
    private int maxNumberOfReadButUndeliveredMessages = 1000;

    private long lastProcessedId = 0;

    private int resetCounter;

    private int maxRestCounter = 50;

    private long totMsgSent = 0;
    private long totMsgRead = 0;
    private int totalReadButUndeliveredMessages = 0;

    private long lastRestTime = 0;

    private SequentialThreadPoolExecutor executor;

    private final int queueWorkerWaitInterval;
    private int queueMsgDeliveryCurserResetTimeInterval;

    private long iterations = 0;
    private int workqueueSize = 0;
    private long failureCount = 0;

    private MessageStore messageStore;
    private SubscriptionStore subscriptionStore;
    private OnflightMessageTracker onflightMessageTracker;

    private static QueueDeliveryWorker queueDeliveryWorker;


    //messages read by Laggards thread
    ConcurrentLinkedQueue<AndesMessageMetadata> laggardsMessages = new ConcurrentLinkedQueue<AndesMessageMetadata>();

    //map to keep undelivered messages due to inactive subscribers
    private ConcurrentHashMap<String, ArrayList<AndesMessageMetadata>> undeliveredMessagesMap = new ConcurrentHashMap<String, ArrayList<AndesMessageMetadata>>();

    public QueueDeliveryWorker(final int queueWorkerWaitInterval, boolean isInMemoryMode) {
        this.nodeQueue = MessagingEngine.getMyNodeQueueName();
        this.executor = new SequentialThreadPoolExecutor((ClusterResourceHolder.getInstance().getClusterConfiguration().
                getPublisherPoolSize()), "QueueMessagePublishingExecutor");
        this.queueWorkerWaitInterval = queueWorkerWaitInterval;

        ClusterConfiguration clusterConfiguration = ClusterResourceHolder.getInstance().getClusterConfiguration();
        this.messageCountToRead = clusterConfiguration.getMessageBatchSizeForSubscribers();
        this.maxMessageCountToRead = clusterConfiguration.getMaxMessageBatchSizeForSubscribers();
        this.minMessageCountToRead = clusterConfiguration.getMinMessageBatchSizeForSubscribers();
        this.maxNumberOfUnAckedMessages = clusterConfiguration.getMaxNumberOfUnackedMessages();
        this.maxNumberOfReadButUndeliveredMessages = clusterConfiguration.getMaxNumberOfReadButUndeliveredMessages();
        this.queueMsgDeliveryCurserResetTimeInterval = clusterConfiguration.getQueueMsgDeliveryCurserResetTimeInterval();
        this.subscriptionStore = AndesContext.getInstance().getSubscriptionStore();
        this.onflightMessageTracker = OnflightMessageTracker.getInstance();

        if (isInMemoryMode) {
            this.messageStore = MessagingEngine.getInstance().getInMemoryMessageStore();
        } else {
            this.messageStore = MessagingEngine.getInstance().getDurableMessageStore();
        }

       // this.start();
      //  this.setWorking();
     //   startLaggardsThread();
     //

        log.info("Queue worker started Listening for " + nodeQueue + " with on flight message checks");
    }

    public boolean isWorking() {
        return running;
    }

    /**
     * Class to keep track of message delivery information queue wise
     */
    public class QueueDeliveryInfo {
        String queueName;
        Iterator<LocalSubscription> iterator;

        //in-memory message list scheduled to be delivered
        List<AndesMessageMetadata> readButUndeliveredMessages = new ArrayList<AndesMessageMetadata>();
        boolean messageIgnored = false;
        boolean hasQueueFullAndMessagesIgnored = false;
        long ignoredFirstMessageId = -1;
        boolean needToReset = false;

        public void setIgnoredFirstMessageId(long ignoredFirstMessageId) {
            this.ignoredFirstMessageId = ignoredFirstMessageId;
        }

        public void setNeedToReset(boolean needToReset) {
            this.needToReset = needToReset;
        }
    }

    private Map<String, QueueDeliveryInfo> subscriptionCursar4QueueMap = new HashMap<String, QueueDeliveryInfo>();

    /**
     * Get the next subscription for the given queue. If at end of the subscriptions, it circles around to the first one
     *
     * @param queueName           name of queue
     * @param subscriptions4Queue subscriptions registered for the queue
     * @return subscription to deliver
     * @throws AndesException
     */
    private LocalSubscription findNextSubscriptionToSent(String queueName, Collection<LocalSubscription> subscriptions4Queue) throws AndesException {
        if (subscriptions4Queue == null || subscriptions4Queue.size() == 0) {
            subscriptionCursar4QueueMap.remove(queueName);
            return null;
        }

        QueueDeliveryInfo queueDeliveryInfo = getQueueDeliveryInfo(queueName);
        Iterator<LocalSubscription> it = queueDeliveryInfo.iterator;
        if (it.hasNext()) {
            return it.next();
        } else {
            it = subscriptions4Queue.iterator();
            queueDeliveryInfo.iterator = it;
            if (it.hasNext()) {
                return it.next();
            } else {
                return null;
            }
        }
    }


    public QueueDeliveryInfo getQueueDeliveryInfo(String queueName) throws AndesException {
        QueueDeliveryInfo queueDeliveryInfo = subscriptionCursar4QueueMap.get(queueName);
        if (queueDeliveryInfo == null) {
            queueDeliveryInfo = new QueueDeliveryInfo();
            queueDeliveryInfo.queueName = queueName;
            Collection<LocalSubscription> localSubscribersForQueue = subscriptionStore.getActiveLocalSubscribers(queueName, false);
            queueDeliveryInfo.iterator = localSubscribersForQueue.iterator();
            subscriptionCursar4QueueMap.put(queueName, queueDeliveryInfo);
        }
        return queueDeliveryInfo;
    }


    /**
     * Laggards Thread to deliver messages skipped by Primary Delivery Thread if the conditions met
     */
    private void startLaggardsThread() {
       new Thread() {
            public void run() {
                try {
                    long lastReadLaggardMessageID = 0;
                    int laggardQueueEntriesListSize = 0;
                    //we need to delay laggards thread as it should be started after a fair interval after the leading thread
                    sleep4waitInterval(60000);
                    while (true) {
                        if (running) {
                            try {
                                if (laggardQueueEntriesListSize == 0 || lastReadLaggardMessageID >= lastProcessedId) {
                                    lastReadLaggardMessageID = 0;
                                    sleep4waitInterval(queueWorkerWaitInterval * 5);
                                }

                                //List<AMQMessage> laggardQueueEntriesList = messageStore.getMessagesFromNodeQueue(nodeQueue, queue, messageCountToRead, lastReadLaggardMessageID);
                                QueueAddress queueAddress = new QueueAddress(QueueAddress.QueueType.QUEUE_NODE_QUEUE, nodeQueue);
                                List<AndesMessageMetadata> laggardMessageMetaDataList = messageStore.getNextNMessageMetadataFromQueue(queueAddress, lastReadLaggardMessageID++, messageCountToRead);
                                //log.info("LAGGARDS>> Read " + messageCountToRead + " number of messages from id " + lastReadLaggardMessageID + ". Returned " + laggardMessageMetaDataList.size());
                                for (AndesMessageMetadata entry : laggardMessageMetaDataList) {
                                    String routingKey = entry.getDestination();
                                    if (subscriptionStore.getActiveClusterSubscribersForDestination(routingKey, false).size() > 0) {
                                        laggardsMessages.add(entry);
                                    }
                                }
                                laggardQueueEntriesListSize = laggardMessageMetaDataList.size();
                                if (laggardQueueEntriesListSize > 0) {
                                    lastReadLaggardMessageID = laggardMessageMetaDataList.get(laggardQueueEntriesListSize - 1).getMessageID();
                                }
                                sleep4waitInterval(20000);
                            } catch (Exception e) {
                                log.warn("Error in laggard message reading thread ", e);
                                sleep4waitInterval(queueWorkerWaitInterval * 2);
                            }
                        } else {
                            Thread.sleep(2000);
                        }

                    }
                } catch (Exception e) {
                    log.error("Error in laggard message reader thread, it will break the thread", e);
                }

            }
        }.start();
    }

    /**
     * Main Message Delivery Thread
     */

    public void run(List<AndesMessageMetadata> messagesReadByLeadingThread) {
        iterations = 0;
        workqueueSize = 0;
        lastRestTime = System.currentTimeMillis();
        failureCount = 0;

       // while (true) {
           // if (running) {
                    try {
                        /**
                         *    Following check is to avoid the worker queue been full with too many pending tasks.
                         *    those pending tasks are best left in Cassandra until we have some breathing room
                         */
                        workqueueSize = executor.getSize();

                        if (workqueueSize > 1000) {
                            if (workqueueSize > 5000) {
                                log.error("Flusher queue is growing, and this should not happen. Please check cassandra Flusher");
                            }
                            log.info("skipping content cassandra reading thread as flusher queue has " + workqueueSize + " tasks");
                            sleep4waitInterval(queueWorkerWaitInterval);
                            //continue;
                        }

                        resetOffsetAtCassadraQueueIfNeeded(false);

                        /**
                         * Following reads from message store, it reads only if there are not enough messages loaded in memory
                         */
<<<<<<< HEAD
                        int msgReadThisTime = 0;
                        List<AndesMessageMetadata> messagesFromMessageStore;
                        if (totalReadButUndeliveredMessages < 10000) {
                            /**
                             * Read messages from leading thread
                             */
                            messagesFromMessageStore = new ArrayList<AndesMessageMetadata>();
                          //  QueueAddress queueAddress = new QueueAddress(QueueAddress.QueueType.QUEUE_NODE_QUEUE, nodeQueue);
//                            List<AndesMessageMetadata> messagesReadByLeadingThread =
//                                    messageStore.getNextNMessageMetadataFromQueue(queueAddress, lastProcessedId++, messageCountToRead);
                            //log.info(" LEADING >> Read " + messageCountToRead + " number of messages from id " + lastProcessedId + ". Returned " + messagesReadByLeadingThread.size());

                            for (AndesMessageMetadata message : messagesReadByLeadingThread) {
                                Long messageID = message.getMessageID();
                                if (!onflightMessageTracker.checkIfAlreadyReadFromNodeQueue(message.getMessageID())) {
                                    onflightMessageTracker.markMessageAsReadFromNodeQueue(messageID);
=======
                        Iterator<AndesMessageMetadata> laggardsIterator = laggardsMessages.iterator();
                        while (laggardsIterator.hasNext()) {
                            AndesMessageMetadata laggardsMessage = laggardsIterator.next();
                            if (!onflightMessageTracker.checkIfAlreadyReadFromNodeQueue(laggardsMessage.getMessageID())) {
                                String routingKey = laggardsMessage.getDestination();
                                if (subscriptionStore.getActiveClusterSubscribersForDestination(routingKey, false).size() > 0) {
                                    messagesFromMessageStore.add(laggardsMessage);
                                    onflightMessageTracker.markMessageAsReadFromNodeQueue(laggardsMessage.getMessageID());
>>>>>>> a66d8497
                                    if (log.isDebugEnabled()) {
                                        log.debug("TRACING>> QDW------Adding " + messageID + " From Leading Thread to Deliver");
                                    }
                                    messagesFromMessageStore.add(message);
                                }
                                lastProcessedId = messageID;
                            }

                            /**
                             * Add messages read from Laggards Thread as well
                             */
                            Iterator<AndesMessageMetadata> laggardsIterator = laggardsMessages.iterator();
                            while (laggardsIterator.hasNext()) {
                                AndesMessageMetadata laggardsMessage = laggardsIterator.next();
                                if (!onflightMessageTracker.checkIfAlreadyReadFromNodeQueue(laggardsMessage.getMessageID())) {
                                    String routingKey = laggardsMessage.getDestination();
                                    if (subscriptionStore.getActiveClusterSubscribersForDestination(routingKey,false).size() > 0) {
                                        messagesFromMessageStore.add(laggardsMessage);
                                        onflightMessageTracker.markMessageAsReadFromNodeQueue(laggardsMessage.getMessageID());
                                        if (log.isDebugEnabled()) {
                                            log.debug("TRACING>> QDW------Adding " + laggardsMessage.getMessageID() + " From laggardsMessages to deliver");
                                        }
                                    }
                                }
                                laggardsIterator.remove();
                            }
                            if (log.isDebugEnabled()) {
                                log.debug("QDW >> Number of messages read from " + nodeQueue + " with last processed ID " + lastProcessedId + " is  = " + messagesFromMessageStore.size());
                            }
                            for (AndesMessageMetadata message : messagesFromMessageStore) {

                                /**
                                 * If this is a message that had sent already, just drop them.
                                 */
                                if (!onflightMessageTracker.testMessage(message.getMessageID())) {
                                    continue;
                                }

                                String queueName = message.getDestination();
                                QueueDeliveryInfo queueDeliveryInfo = getQueueDeliveryInfo(queueName);

                                /**
                                 * We keep a limited number of messages in-memory scheduled to deliver
                                 */
                                if (!queueDeliveryInfo.hasQueueFullAndMessagesIgnored) {
                                    if (queueDeliveryInfo.readButUndeliveredMessages.size() < maxNumberOfReadButUndeliveredMessages) {

                                        long currentMessageId = message.getMessageID();
                                        queueDeliveryInfo.readButUndeliveredMessages.add(message);
                                        totalReadButUndeliveredMessages++;
                                    } else {
                                        queueDeliveryInfo.hasQueueFullAndMessagesIgnored = true;
                                        queueDeliveryInfo.ignoredFirstMessageId = message.getMessageID();
                                        OnflightMessageTracker.getInstance().unMarkMessageAsAlreadyReadFromNodeQueueMessageInstantly(message.getMessageID());
                                    }
                                } else {
                                    /**
                                     * All subscription in this queue are full and we were forced to ignore messages
                                     * do not keep message in-memory. Mark it as not read from Node Queue
                                     */
                                    if (queueDeliveryInfo.hasQueueFullAndMessagesIgnored && queueDeliveryInfo.ignoredFirstMessageId == -1) {
                                        queueDeliveryInfo.ignoredFirstMessageId = message.getMessageID();
                                    }
                                    OnflightMessageTracker.getInstance().unMarkMessageAsAlreadyReadFromNodeQueueMessageInstantly(message.getMessageID());
                                }
                            }
                            /**
                             * If no messages to read sleep more
                             */
                            if (messagesFromMessageStore.size() == 0) {
                                sleep4waitInterval(queueWorkerWaitInterval);
                            }

                            //If we have read all messages we asked for, we increase the reading count. Else we reduce it.
                            //TODO we might want to take into account the size of the message while we change the batch size
                            if (messagesFromMessageStore.size() == messageCountToRead) {
                                messageCountToRead += 100;
                                if (messageCountToRead > maxMessageCountToRead) {
                                    messageCountToRead = maxMessageCountToRead;
                                }
                            } else {
                                messageCountToRead -= 50;
                                if (messageCountToRead < minMessageCountToRead) {
                                    messageCountToRead = minMessageCountToRead;
                                }
                            }
                            totMsgRead = totMsgRead + messagesFromMessageStore.size();
                            msgReadThisTime = messagesFromMessageStore.size();
                        } else {
                            if (log.isDebugEnabled()) {
                                log.debug("QDW >> Total ReadButUndeliveredMessages count " + totalReadButUndeliveredMessages + " is over the accepted limit ");
                            }
                        }

                        /**
                         * Now messages are read to the memory. Send the read messages to subscriptions
                         */
                        int sentMessageCount = 0;
                        for (QueueDeliveryInfo queueDeliveryInfo : subscriptionCursar4QueueMap.values()) {
                            log.debug("TRACING>> delivering read but undelivered message list with size: " + queueDeliveryInfo.readButUndeliveredMessages.size());
                            sentMessageCount = sendMessagesToSubscriptions(queueDeliveryInfo.queueName, queueDeliveryInfo.readButUndeliveredMessages);
                            queueDeliveryInfo.messageIgnored = false;
                        }

                        if (iterations % 20 == 0) {
                            if (log.isDebugEnabled()) {
                                log.info("[Flusher" + this + "]readNow=" + msgReadThisTime + " totRead=" + totMsgRead + " totprocessed= " + totMsgSent + ", totalReadButNotSent=" +
                                        totalReadButUndeliveredMessages + ". workQueue= " + workqueueSize + " lastID=" + lastProcessedId);
                            }
                        }
                        iterations++;
                        //Message reading work is over in this iteration. If read message count in this iteration is 0 definitely
                        // we have to force reset the counter
                        if (msgReadThisTime == 0) {
                            boolean f = resetOffsetAtCassadraQueueIfNeeded(false);
                        }
                        //on every 10th, we sleep a bit to give cassandra a break, we do the same if we have not sent any messages
                        if (sentMessageCount == 0 || iterations % 10 == 0) {
                            sleep4waitInterval(queueWorkerWaitInterval);
                        }
                        failureCount = 0;
                    } catch (Throwable e) {
                        /**
                         * When there is a error, we will wait to avoid looping.
                         */
                        long waitTime = queueWorkerWaitInterval;
                        failureCount++;
                        long faultWaitTime = Math.max(waitTime * 5, failureCount * waitTime);
                        try {
                            Thread.sleep(faultWaitTime);
                        } catch (InterruptedException e1) {
                            //silently ignore
                        }
                        log.error("Error running Cassandra Message Flusher" + e.getMessage(), e);
                    }

//            } else {
//                try {
//                    Thread.sleep(2000);
//                } catch (InterruptedException e) {
//                    //silently ignore
//                }
//            }

      //  }
    }


    private void sleep4waitInterval(long sleepInterval) {
        try {
            Thread.sleep(queueWorkerWaitInterval);
        } catch (InterruptedException ignored) {
        }
    }

    /**
     * does that queue has too many messages pending
     *
     * @param localSubscription local subscription
     * @return is subscription ready to accept messages
     */
    private boolean isThisSubscriptionHasRoom(LocalSubscription localSubscription) {
        //
        int notAckedMsgCount = localSubscription.getnotAckedMsgCount();

        //Here we ignore messages that has been scheduled but not executed, so it might send few messages than maxNumberOfUnAckedMessages
        if (notAckedMsgCount < maxNumberOfUnAckedMessages) {
            return true;
        } else {

            if (log.isDebugEnabled()) {
                log.debug("Not selected, channel =" + localSubscription + " pending count =" + (notAckedMsgCount + workqueueSize));
            }
            return false;
        }
    }


    public int sendMessagesToSubscriptions(String targetQueue, List<AndesMessageMetadata> messages) throws Exception {

        /**
         * check if this queue has any subscription
         */
        if (subscriptionStore.getActiveClusterSubscribersForDestination(targetQueue, false).size() == 0) {
            return 0;
        }

        /**
         * see if there are some messages scheduled to deliver but failed earlier and add to the read message list
         * and sort all to the order
         */
        ArrayList<AndesMessageMetadata> previouslyUndeliveredMessages = getUndeliveredMessagesOfQueue(targetQueue);
        if (previouslyUndeliveredMessages != null && previouslyUndeliveredMessages.size() > 0) {
            log.debug("TRACING >> previously undelivered messages count: " + previouslyUndeliveredMessages.size());
            messages.addAll(previouslyUndeliveredMessages);
            Collections.sort(messages, new Comparator<AndesMessageMetadata>() {
                public int compare(AndesMessageMetadata m1, AndesMessageMetadata m2) {
                    return Long.toString(m1.getMessageID()).compareTo(Long.toString(m2.getMessageID()));
                }
            });
        }

        /**
         * deliver messages to subscriptions
         */
        int sentMessageCount = 0;
        Iterator<AndesMessageMetadata> iterator = messages.iterator();
        while (iterator.hasNext()) {
            AndesMessageMetadata message = iterator.next();

            if (MessageExpirationWorker.isExpired(message.getExpirationTime())) {
                continue;
            }

            boolean messageSent = false;
            Collection<LocalSubscription> subscriptions4Queue = subscriptionStore.getActiveLocalSubscribers(targetQueue, false);
            if (subscriptions4Queue != null) {
                /*
                 * we do this in a for loop to avoid iterating for a subscriptions for ever. We only iterate as
                 * once for each subscription
                 */
                for (int j = 0; j < subscriptions4Queue.size(); j++) {
                    LocalSubscription localSubscription = findNextSubscriptionToSent(targetQueue, subscriptions4Queue);
                    if (isThisSubscriptionHasRoom(localSubscription)) {
                        if (log.isDebugEnabled()) {
                            log.debug("TRACING>> scheduled to deliver - messageID: " + message.getMessageID() + " for queue: " + message.getDestination());
                        }
                        deliverAsynchronously(localSubscription, message);
                        totMsgSent++;
                        sentMessageCount++;
                        totalReadButUndeliveredMessages--;
                        messageSent = true;
                        iterator.remove();
                        break;
                    }
                }
                if (!messageSent) {
                    log.debug("All subscriptions for queue " + targetQueue + " have max Unacked messages " + message.getDestination());
                }
            } else {
                // TODO : Malinga do something here. All subscriptions deleted for the queue, should we move messages back to global queue?
            }
        }
        return sentMessageCount;
    }


    private void deliverAsynchronously(final LocalSubscription subscription, final AndesMessageMetadata message) {
        if (onflightMessageTracker.testMessage(message.getMessageID())) {
            Runnable r = new Runnable() {
                @Override
                public void run() {
                    try {
                        if (subscription.isActive()) {
                            if (MessageExpirationWorker.isExpired(message.getExpirationTime())) {
                                return;
                            }
                            (subscription).sendMessageToSubscriber(message);
                        } else {
                            storeUndeliveredMessagesDueToInactiveSubscriptions(message);
                            if (log.isDebugEnabled()) {
                                log.debug("TRACING>> QDW- storing due to subscription vanish - message messageID:" + message.getMessageID() + " for subscription " + subscription.getSubscriptionID());
                            }
                        }
                    } catch (Throwable e) {
                        log.error("Error while delivering message ", e);
                    }
                }
            };
            executor.submit(r, (subscription.getTargetQueue() + subscription.getSubscriptionID()).hashCode());
        } else {
            if (log.isDebugEnabled()) {
                log.debug("Rejecting message: messageID " + message.getMessageID());
            }
        }
    }

    private void storeUndeliveredMessagesDueToInactiveSubscriptions(AndesMessageMetadata message) {
        String queueName = message.getDestination();
        ArrayList<AndesMessageMetadata> undeliveredMessages = undeliveredMessagesMap.get(queueName);
        if (undeliveredMessages == null) {
            undeliveredMessages = new ArrayList<AndesMessageMetadata>();
            undeliveredMessages.add(message);
            undeliveredMessagesMap.put(queueName, undeliveredMessages);
        } else {
            undeliveredMessages.add(message);
        }
    }

    private ArrayList<AndesMessageMetadata> getUndeliveredMessagesOfQueue(String queueName) {

        ArrayList<AndesMessageMetadata> processedButUndeliveredMessages = new ArrayList<AndesMessageMetadata>();

        /**
         * get sent but not acked messages
         */
        ArrayList<AndesMessageMetadata> undeliveredMessagesOfQueue = onflightMessageTracker.getSentButNotAckedMessagesOfQueue(queueName);
        if (undeliveredMessagesOfQueue != null && !undeliveredMessagesOfQueue.isEmpty()) {
            processedButUndeliveredMessages.addAll(undeliveredMessagesOfQueue);
        }

        /**
         * get messages undelivered due to sudden subscription close
         */
        ArrayList<AndesMessageMetadata> messagesUndeliveredDueToInactiveSubscriptions = undeliveredMessagesMap.remove(queueName);
        if (messagesUndeliveredDueToInactiveSubscriptions != null && !messagesUndeliveredDueToInactiveSubscriptions.isEmpty()) {
            processedButUndeliveredMessages.addAll(messagesUndeliveredDueToInactiveSubscriptions);
        }

        return processedButUndeliveredMessages;
    }


    public void stopFlusher() {
        running = false;
        log.debug("Shutting down the queue message flusher for the queue " + nodeQueue);
    }

    public void setWorking() {
        log.debug("staring queue message flusher for " + nodeQueue);
        running = true;
    }

    private boolean resetOffsetAtCassadraQueueIfNeeded(boolean force) {
        resetCounter++;
        if (force || (resetCounter > maxRestCounter && (System.currentTimeMillis() - lastRestTime) > queueMsgDeliveryCurserResetTimeInterval)) {
            resetCounter = 0;
            lastRestTime = System.currentTimeMillis();
            lastProcessedId = getStartingIndex();
            if (log.isDebugEnabled()) {
                log.debug("TRACING>> QDW-Reset offset called and Updated lastProcessedId is= " + lastProcessedId);
            }
            return true;
        }
        return false;
    }

    private long getStartingIndex() {
        long startingIndex = lastProcessedId;
        if (subscriptionCursar4QueueMap.values().size() == 0) {
            startingIndex = 0;
        }
        for (QueueDeliveryInfo queueDeliveryInfo : subscriptionCursar4QueueMap.values()) {

            if (queueDeliveryInfo.hasQueueFullAndMessagesIgnored) {
                if (startingIndex > queueDeliveryInfo.ignoredFirstMessageId && queueDeliveryInfo.ignoredFirstMessageId != -1) {
                    startingIndex = queueDeliveryInfo.ignoredFirstMessageId;
                }
                if (queueDeliveryInfo.readButUndeliveredMessages.size() < maxNumberOfReadButUndeliveredMessages / 2) {
                    queueDeliveryInfo.hasQueueFullAndMessagesIgnored = false;
                }
            }
            if (queueDeliveryInfo.needToReset) {
                if (startingIndex > queueDeliveryInfo.ignoredFirstMessageId) {
                    startingIndex = queueDeliveryInfo.ignoredFirstMessageId;
                }
                queueDeliveryInfo.setNeedToReset(false);
            }
        }
        if (startingIndex > 0) {
            startingIndex--;
        }
        return startingIndex;
    }

    public void clearMessagesAccumilatedDueToInactiveSubscriptionsForQueue(String destinationQueueName) throws AndesException {
        undeliveredMessagesMap.remove(destinationQueueName);
        getQueueDeliveryInfo(destinationQueueName).readButUndeliveredMessages.clear();
        Iterator<AndesMessageMetadata> laggardsIterator = laggardsMessages.iterator();
        while (laggardsIterator.hasNext()) {
            AndesMessageMetadata message = laggardsIterator.next();
            String routingKey = message.getDestination();
            if (routingKey.equals(destinationQueueName)) {
                laggardsIterator.remove();
            }
        }
    }

    public static QueueDeliveryWorker getInstance() {
        if (queueDeliveryWorker == null) {

            synchronized (QueueDeliveryWorker.class) {
                if (queueDeliveryWorker == null) {
                    queueDeliveryWorker = new QueueDeliveryWorker(1000,false);
                }
            }
        }
        return queueDeliveryWorker;
    }

}<|MERGE_RESOLUTION|>--- conflicted
+++ resolved
@@ -250,24 +250,6 @@
                         /**
                          * Following reads from message store, it reads only if there are not enough messages loaded in memory
                          */
-<<<<<<< HEAD
-                        int msgReadThisTime = 0;
-                        List<AndesMessageMetadata> messagesFromMessageStore;
-                        if (totalReadButUndeliveredMessages < 10000) {
-                            /**
-                             * Read messages from leading thread
-                             */
-                            messagesFromMessageStore = new ArrayList<AndesMessageMetadata>();
-                          //  QueueAddress queueAddress = new QueueAddress(QueueAddress.QueueType.QUEUE_NODE_QUEUE, nodeQueue);
-//                            List<AndesMessageMetadata> messagesReadByLeadingThread =
-//                                    messageStore.getNextNMessageMetadataFromQueue(queueAddress, lastProcessedId++, messageCountToRead);
-                            //log.info(" LEADING >> Read " + messageCountToRead + " number of messages from id " + lastProcessedId + ". Returned " + messagesReadByLeadingThread.size());
-
-                            for (AndesMessageMetadata message : messagesReadByLeadingThread) {
-                                Long messageID = message.getMessageID();
-                                if (!onflightMessageTracker.checkIfAlreadyReadFromNodeQueue(message.getMessageID())) {
-                                    onflightMessageTracker.markMessageAsReadFromNodeQueue(messageID);
-=======
                         Iterator<AndesMessageMetadata> laggardsIterator = laggardsMessages.iterator();
                         while (laggardsIterator.hasNext()) {
                             AndesMessageMetadata laggardsMessage = laggardsIterator.next();
@@ -276,7 +258,6 @@
                                 if (subscriptionStore.getActiveClusterSubscribersForDestination(routingKey, false).size() > 0) {
                                     messagesFromMessageStore.add(laggardsMessage);
                                     onflightMessageTracker.markMessageAsReadFromNodeQueue(laggardsMessage.getMessageID());
->>>>>>> a66d8497
                                     if (log.isDebugEnabled()) {
                                         log.debug("TRACING>> QDW------Adding " + messageID + " From Leading Thread to Deliver");
                                     }
