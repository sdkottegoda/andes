--- conflicted
+++ resolved
@@ -1,5 +1,5 @@
 /*
- * Copyright (c) 2014, WSO2 Inc. (http://www.wso2.org) All Rights Reserved.
+ * Copyright (c) 2005-2014, WSO2 Inc. (http://www.wso2.org) All Rights Reserved.
  *
  * WSO2 Inc. licenses this file to you under the Apache License,
  * Version 2.0 (the "License"); you may not use this file except
@@ -16,12 +16,10 @@
  * under the License.
  */
 
-
 package org.wso2.andes.subscription;
 
 import org.apache.commons.logging.Log;
 import org.apache.commons.logging.LogFactory;
-import org.python.antlr.op.Sub;
 import org.wso2.andes.amqp.AMQPUtils;
 import org.wso2.andes.configuration.AndesConfigurationManager;
 import org.wso2.andes.configuration.enums.AndesConfiguration;
@@ -34,13 +32,9 @@
 
 public class SubscriptionStore {
     private static final String TOPIC_PREFIX = "topic.";
-<<<<<<< HEAD
+
     private static final String QUEUE_PREFIX = "queue.";
-=======
-
-    private static final String QUEUE_PREFIX = "queue.";
-
->>>>>>> 39be5bcc
+
     private static Log log = LogFactory.getLog(SubscriptionStore.class);
 
     //<routing key, List of local subscriptions>
@@ -52,24 +46,6 @@
     private Map<String, Map<String, LocalSubscription>> localTopicSubscriptionMap = new ConcurrentHashMap<String, Map<String, LocalSubscription>>();
     private Map<String, Map<String, LocalSubscription>> localQueueSubscriptionMap = new ConcurrentHashMap<String, Map<String, LocalSubscription>>();
 
-<<<<<<< HEAD
-    private SubscriptionBitMapHandler subscriptionBitMapHandler;
-
-    private AndesContextStore andesContextStore;
-
-    /**
-     * To switch between topic matching methods
-     * native or bitmap
-     * if true bitmap, if false some other methods;
-     */
-    private boolean isBitmap;
-    /**
-     * If 0 native method
-     * If 1 bitmap
-     */
-    private int topicMatchingType;
-
-=======
     /** 
      * Channel wise indexing of local subscriptions for acknowledgement handling
      */
@@ -77,14 +53,9 @@
 
     private AndesContextStore andesContextStore;
 
->>>>>>> 39be5bcc
     public SubscriptionStore() throws AndesException {
-        subscriptionBitMapHandler = new SubscriptionBitMapHandler();
 
         andesContextStore = AndesContext.getInstance().getAndesContextStore();
-
-        topicMatchingType = AndesConfigurationManager.readValue(AndesConfiguration.PERFORMANCE_TUNING_TOPIC_MATCHING_METHOD);
-
     }
 
     /**
@@ -93,24 +64,14 @@
      * @param destination queue/topic name
      * @param isTopic     is requesting topic subscriptions
      * @return list of andes subscriptions
-     * @throws org.wso2.andes.kernel.AndesException
+     * @throws AndesException
      */
     public List<AndesSubscription> getAllSubscribersForDestination(String destination, boolean isTopic) throws AndesException {
-        if(isBitmap) {
-            // returing empty arraylist if requested map is empty
-            if (isTopic) {
-                return new ArrayList<AndesSubscription>(subscriptionBitMapHandler.getAllClusteredSubscribedForDestination(destination) == null ? new ArrayList<AndesSubscription>() : subscriptionBitMapHandler.getAllClusteredSubscribedForDestination(destination));
-            } else {
-                return new ArrayList<AndesSubscription>(clusterQueueSubscriptionMap.get(destination) == null ? new ArrayList<AndesSubscription>() : clusterQueueSubscriptionMap.get(destination));
-            }
-        }
-        else{
-            // returing empty arraylist if requested map is empty
-            if (isTopic) {
-                return new ArrayList<AndesSubscription>(clusterTopicSubscriptionMap.get(destination) == null ? new ArrayList<AndesSubscription>() : clusterTopicSubscriptionMap.get(destination));
-            } else {
-                return new ArrayList<AndesSubscription>(clusterQueueSubscriptionMap.get(destination) == null ? new ArrayList<AndesSubscription>() : clusterQueueSubscriptionMap.get(destination));
-            }
+        // returing empty arraylist if requested map is empty
+        if (isTopic) {
+            return new ArrayList<AndesSubscription>(clusterTopicSubscriptionMap.get(destination) == null ? new ArrayList<AndesSubscription>() : clusterTopicSubscriptionMap.get(destination));
+        } else {
+            return new ArrayList<AndesSubscription>(clusterQueueSubscriptionMap.get(destination) == null ? new ArrayList<AndesSubscription>() : clusterQueueSubscriptionMap.get(destination));
         }
     }
 
@@ -121,12 +82,7 @@
      * @return list of queues/topics
      */
     public List<String> getAllDestinationsOfSubscriptions(boolean isTopic) {
-        if(isBitmap)
-            return new ArrayList<String>(isTopic ? subscriptionBitMapHandler.getAllDestinationsOfSubscriptions() : clusterQueueSubscriptionMap.keySet());
-        else
-            return new ArrayList<String>(isTopic ? clusterTopicSubscriptionMap.keySet() : clusterQueueSubscriptionMap.keySet());
-
-
+        return new ArrayList<String>(isTopic ? clusterTopicSubscriptionMap.keySet() : clusterQueueSubscriptionMap.keySet());
     }
 
     /**
@@ -135,37 +91,10 @@
      * @param destination queue/topic name
      * @param isTopic     TRUE if checking topics
      * @return list of andes subscriptions
-     * @throws org.wso2.andes.kernel.AndesException
+     * @throws AndesException
      */
     public List<AndesSubscription> getClusterSubscribersForDestination(String destination,
                                                                        boolean isTopic) throws AndesException {
-<<<<<<< HEAD
-
-        List<AndesSubscription> subscriptionList = new ArrayList<AndesSubscription>();
-        if(isBitmap) {
-            if (!isTopic) {
-                for (Entry<String, List<AndesSubscription>> entry : clusterQueueSubscriptionMap.entrySet()) {
-                    String subDestination = entry.getKey();
-                    if (AMQPUtils.isTargetQueueBoundByMatchingToRoutingKey(subDestination, destination)) {
-                        List<AndesSubscription> subscriptionsOfDestination = entry.getValue();
-                        if (null != subscriptionsOfDestination) {
-                            subscriptionList.addAll(subscriptionsOfDestination);
-                        }
-                    }
-                }
-            } else {
-                subscriptionList = subscriptionBitMapHandler.findMatchingClusteredSubscriptions(destination);
-            }
-        }else{
-            Map<String, List<AndesSubscription>> subMap = isTopic ? clusterTopicSubscriptionMap: clusterQueueSubscriptionMap;
-            for(Map.Entry<String,List<AndesSubscription>> entry: subMap.entrySet()) {
-                String subDestination = entry.getKey();
-                if(AMQPUtils.isTargetQueueBoundByMatchingToRoutingKey(subDestination, destination)) {
-                    List<AndesSubscription> subscriptionsOfDestination = entry.getValue();
-                    if (null != subscriptionsOfDestination) {
-                        subscriptionList.addAll(subscriptionsOfDestination);
-                    }
-=======
         List<AndesSubscription> subscriptionList = new ArrayList<AndesSubscription>();
         
         if (isTopic) {
@@ -194,7 +123,6 @@
                 List<AndesSubscription> subscriptionsOfDestination = entry.getValue();
                 if (null != subscriptionsOfDestination) {
                     subscriptionList.addAll(subscriptionsOfDestination);
->>>>>>> 39be5bcc
                 }
             }
         }
@@ -203,18 +131,9 @@
 
     public List<AndesSubscription> getAllClusterSubscriptions(boolean isTopic) throws AndesException {
         List<AndesSubscription> allActiveSubscriptions = new ArrayList<AndesSubscription>();
-        Set<String> destinations;
-        if(isBitmap) {
-            destinations = !isTopic ? clusterQueueSubscriptionMap.keySet() : (Set<String>) subscriptionBitMapHandler.getAllDestinationsOfSubscriptions();
-            for (String destination : destinations) {
-                allActiveSubscriptions.addAll(getClusterSubscribersForDestination(destination, isTopic));
-            }
-        }
-        else{
-            destinations = isTopic ? clusterTopicSubscriptionMap.keySet() : clusterQueueSubscriptionMap.keySet();
-            for(String destination : destinations) {
-                allActiveSubscriptions.addAll(getClusterSubscribersForDestination(destination, isTopic));
-            }
+        Set<String> destinations = isTopic ? clusterTopicSubscriptionMap.keySet() : clusterQueueSubscriptionMap.keySet();
+        for(String destination : destinations) {
+           allActiveSubscriptions.addAll(getClusterSubscribersForDestination(destination, isTopic));
         }
         return allActiveSubscriptions;
     }
@@ -250,35 +169,14 @@
      */
     public List<LocalSubscription> getAllActiveSubscriptions4MsgDestination(String messageDest, boolean isTopic) {
         List<LocalSubscription> matchingDestinatins = new ArrayList<LocalSubscription>();
-
-        if(isBitmap) {
-            if (!isTopic) {
-                for (String destination : localQueueSubscriptionMap.keySet()) {
-                    if (AMQPUtils.isTargetQueueBoundByMatchingToRoutingKey(destination, messageDest)) {
-                        Map<String, LocalSubscription> subMap = localQueueSubscriptionMap.get(destination);
-                        for (String subID : subMap.keySet()) {
-                            LocalSubscription sub = subMap.get(subID);
-                            if (sub.hasExternalSubscriptions()) {
-                                matchingDestinatins.add(sub);
-                            }
-                        }
-                    }
-                }
-            } else {
-
-                matchingDestinatins = subscriptionBitMapHandler.findMatchingLocalSubscriptions(messageDest);
-            }
-        }
-        else {
-            Map<String, Map<String, LocalSubscription>> localSubscriptionMap = isTopic ? localTopicSubscriptionMap : localQueueSubscriptionMap;
-            for (String destination : localSubscriptionMap.keySet()) {
-                if(AMQPUtils.isTargetQueueBoundByMatchingToRoutingKey(destination,messageDest)) {
-                    Map<String, LocalSubscription> subMap = localSubscriptionMap.get(destination);
-                    for (String subID : subMap.keySet()) {
-                        LocalSubscription sub = subMap.get(subID);
-                        if (sub.hasExternalSubscriptions()) {
-                            matchingDestinatins.add(sub);
-                        }
+        Map<String, Map<String, LocalSubscription>> localSubscriptionMap = isTopic ? localTopicSubscriptionMap : localQueueSubscriptionMap;
+        for (String destination : localSubscriptionMap.keySet()) {
+            if(AMQPUtils.isTargetQueueBoundByMatchingToRoutingKey(destination,messageDest)) {
+                Map<String, LocalSubscription> subMap = localSubscriptionMap.get(destination);
+                for (String subID : subMap.keySet()) {
+                    LocalSubscription sub = subMap.get(subID);
+                    if (sub.hasExternalSubscriptions()) {
+                        matchingDestinatins.add(sub);
                     }
                 }
             }
@@ -294,7 +192,7 @@
      * hierarchical subscription mapping is NOT considered here
      * @param destination queue or topic name
      * @return list of matching subscriptions
-     * @throws org.wso2.andes.kernel.AndesException
+     * @throws AndesException
      */
     public Collection<LocalSubscription> getActiveLocalSubscribersForQueuesAndTopics(String destination) throws AndesException {
         Collection<LocalSubscription> allSubscriptions = getActiveLocalSubscribers(destination, false);
@@ -306,19 +204,18 @@
      * Get local subscription given the channel id of subscription
      * @param channelID  id of the channel subscriber deals with
      * @return subscription object. Null if no match
-     * @throws org.wso2.andes.kernel.AndesException
+     * @throws AndesException
      */
     public LocalSubscription getLocalSubscriptionForChannelId(UUID channelID) throws AndesException {
         return channelIdMap.get(channelID);
     }
 
 
-
     public int numberOfSubscriptionsForDestinationAtNode(String destination, String nodeID) throws AndesException {
         List<AndesSubscription> subscriptions = getClusterSubscribersForDestination(destination,
-                false);
+                                                                                    false);
         int count = 0;
-        if (null != subscriptions && !subscriptions.isEmpty()) {
+        if (subscriptions != null && !subscriptions.isEmpty()) {
             for (AndesSubscription sub : subscriptions) {
                 if (sub.getSubscribedNode().equals(nodeID)) {
                     count++;
@@ -337,48 +234,15 @@
      */
     public List<AndesSubscription> getActiveClusterSubscribersForNode(String nodeID, boolean isTopic) {
         List<AndesSubscription> activeQueueSubscriptions = new ArrayList<AndesSubscription>();
-
-        if(isBitmap) {
-            if (!isTopic) {
-                for (String destination : clusterQueueSubscriptionMap.keySet()) {
-                    List<AndesSubscription> subList = clusterQueueSubscriptionMap.get(destination);
-                    for (AndesSubscription sub : subList) {
-                        if (sub.getSubscribedNode().equals(nodeID) && sub.hasExternalSubscriptions()) {
-                            activeQueueSubscriptions.add(sub);
-                        }
-                    }
-                }
-            } else {
-                Collection<Map<String, AndesSubscription>> map = subscriptionBitMapHandler.getClusteredSubscriptions();
-                for (int i = 0; i < map.size(); i++) {
-                    Iterator<Map<String, AndesSubscription>> iterator = map.iterator();
-
-                    while (iterator.hasNext()) {
-                        Map<String, AndesSubscription> andes = iterator.next();
-                        List<AndesSubscription> subList = new ArrayList<AndesSubscription>(andes.values());
-                        for (AndesSubscription sub : subList) {
-                            if (sub.getSubscribedNode().equals(nodeID) && sub.hasExternalSubscriptions())
-                                activeQueueSubscriptions.add(sub);
-                        }
-
-                    }
-                }
-
-
-            }
-        }
-        else{
-            Map<String, List<AndesSubscription>> clusterSubscriptionMap = isTopic ? clusterTopicSubscriptionMap : clusterQueueSubscriptionMap;
-            for (String destination : clusterSubscriptionMap.keySet()) {
-                List<AndesSubscription> subList = clusterSubscriptionMap.get(destination);
-                for (AndesSubscription sub : subList) {
-                    if (sub.getSubscribedNode().equals(nodeID) && sub.hasExternalSubscriptions()) {
-                        activeQueueSubscriptions.add(sub);
-                    }
-                }
-            }
-        }
-
+        Map<String, List<AndesSubscription>> clusterSubscriptionMap = isTopic ? clusterTopicSubscriptionMap : clusterQueueSubscriptionMap;
+        for (String destination : clusterSubscriptionMap.keySet()) {
+            List<AndesSubscription> subList = clusterSubscriptionMap.get(destination);
+            for (AndesSubscription sub : subList) {
+                if (sub.getSubscribedNode().equals(nodeID) && sub.hasExternalSubscriptions()) {
+                    activeQueueSubscriptions.add(sub);
+                }
+            }
+        }
 
         return activeQueueSubscriptions;
     }
@@ -391,45 +255,13 @@
      */
     public List<LocalSubscription> getActiveLocalSubscribers(boolean isTopic) {
         List<LocalSubscription> activeQueueSubscriptions = new ArrayList<LocalSubscription>();
-
-        if(isBitmap) {
-            if (!isTopic) {
-                for (String destination : localQueueSubscriptionMap.keySet()) {
-                    Map<String, LocalSubscription> subMap = localQueueSubscriptionMap.get(destination);
-                    for (String subID : subMap.keySet()) {
-                        LocalSubscription sub = subMap.get(subID);
-                        if (sub.hasExternalSubscriptions()) {
-                            activeQueueSubscriptions.add(sub);
-                        }
-                    }
-                }
-            } else {
-
-                Collection<Map<String, LocalSubscription>> map = subscriptionBitMapHandler.getLocalSubscriptions();
-                for (int i = 0; i < map.size(); i++) {
-                    Iterator<Map<String, LocalSubscription>> iterator = map.iterator();
-
-                    while (iterator.hasNext()) {
-                        Map<String, LocalSubscription> local = iterator.next();
-                        List<LocalSubscription> subList = new ArrayList<LocalSubscription>(local.values());
-                        for (LocalSubscription sub : subList) {
-                            if (sub.hasExternalSubscriptions()) {
-                                activeQueueSubscriptions.add(sub);
-                            }
-                        }
-                    }
-                }
-            }
-        }
-        else {
-            Map<String, Map<String, LocalSubscription>> localSubscriptionMap = isTopic ? localTopicSubscriptionMap : localQueueSubscriptionMap;
-            for (String destination : localSubscriptionMap.keySet()) {
-                Map<String, LocalSubscription> subMap = localSubscriptionMap.get(destination);
-                for (String subID : subMap.keySet()) {
-                    LocalSubscription sub = subMap.get(subID);
-                    if (sub.hasExternalSubscriptions()) {
-                        activeQueueSubscriptions.add(sub);
-                    }
+        Map<String, Map<String, LocalSubscription>> localSubscriptionMap = isTopic ? localTopicSubscriptionMap : localQueueSubscriptionMap;
+        for (String destination : localSubscriptionMap.keySet()) {
+            Map<String, LocalSubscription> subMap = localSubscriptionMap.get(destination);
+            for (String subID : subMap.keySet()) {
+                LocalSubscription sub = subMap.get(subID);
+                if (sub.hasExternalSubscriptions()) {
+                    activeQueueSubscriptions.add(sub);
                 }
             }
         }
@@ -460,10 +292,10 @@
      * @param destination queue/topic name
      * @param isTopic     TRUE if checking topics
      * @return number of subscriptions in cluster
-     * @throws org.wso2.andes.kernel.AndesException
+     * @throws AndesException
      */
     public int numberOfSubscriptionsInCluster(String destination, boolean isTopic) throws
-            AndesException {
+                                                                                   AndesException {
         return getClusterSubscribersForDestination(destination, isTopic).size();
     }
 
@@ -477,15 +309,8 @@
      */
     public Map<String, LocalSubscription> getLocalSubscriptionMap(String destination,
                                                                   boolean isTopic) {
-        if(isBitmap) {
-            if (!isTopic)
-                return localQueueSubscriptionMap.get(destination);
-            return subscriptionBitMapHandler.getAllLocalSubscribedForDestination(destination);
-        }
-        else {
-            Map<String, Map<String, LocalSubscription>> subscriptionMap = isTopic ? localTopicSubscriptionMap : localQueueSubscriptionMap;
-            return subscriptionMap.get(destination);
-        }
+        Map<String, Map<String, LocalSubscription>> subscriptionMap = isTopic ? localTopicSubscriptionMap : localQueueSubscriptionMap;
+        return subscriptionMap.get(destination);
     }
 
     /**
@@ -496,15 +321,8 @@
      * @return list of subscriptions
      */
     public List<AndesSubscription> getClusterSubscriptionList(String destination, boolean isTopic) {
-        if(isBitmap) {
-            if (!isTopic)
-                return clusterQueueSubscriptionMap.get(destination);
-            return subscriptionBitMapHandler.getAllClusteredSubscribedForDestination(destination);
-        }
-        else{
-            Map<String, List<AndesSubscription>> subscriptionMap = isTopic ? clusterTopicSubscriptionMap : clusterQueueSubscriptionMap;
-            return subscriptionMap.get(destination);
-        }
+        Map<String, List<AndesSubscription>> subscriptionMap = isTopic ? clusterTopicSubscriptionMap : clusterQueueSubscriptionMap;
+        return subscriptionMap.get(destination);
     }
 
     /**
@@ -537,27 +355,12 @@
      * @return old CLUSTER subscription list
      */
     public List<AndesSubscription> replaceClusterSubscriptionListOfDestination(String destination, List<AndesSubscription> newSubList, boolean isTopic) {
-        List<AndesSubscription> oldSubscriptionList;
-        if(isBitmap) {
-            if (!isTopic) {
-                oldSubscriptionList = clusterQueueSubscriptionMap.put(destination, newSubList);
-                if (oldSubscriptionList != null) {
-                    return new ArrayList<AndesSubscription>(oldSubscriptionList);
-                } else {
-                    return new ArrayList<AndesSubscription>();
-                }
-            } else {
-                return subscriptionBitMapHandler.getAllClustered(destination, newSubList);
-            }
-        }
-        else{
-            Map<String, List<AndesSubscription>> subscriptionMap = isTopic ? clusterTopicSubscriptionMap : clusterQueueSubscriptionMap;
-            oldSubscriptionList = subscriptionMap.put(destination, newSubList);
-            if (oldSubscriptionList != null) {
-                return new ArrayList<AndesSubscription>(oldSubscriptionList);
-            } else {
-                return new ArrayList<AndesSubscription>();
-            }
+        Map<String, List<AndesSubscription>> subscriptionMap = isTopic ? clusterTopicSubscriptionMap : clusterQueueSubscriptionMap;
+        List<AndesSubscription> oldSubscriptionList = subscriptionMap.put(destination, newSubList);
+        if (oldSubscriptionList != null) {
+            return new ArrayList<AndesSubscription>(oldSubscriptionList);
+        } else {
+            return new ArrayList<AndesSubscription>();
         }
     }
 
@@ -565,7 +368,7 @@
      * Get ALL (ACTIVE + INACTIVE) local subscriptions whose bound queue is given
      * @param queueName Queue name to search
      * @return  List if matching subscriptions
-     * @throws org.wso2.andes.kernel.AndesException
+     * @throws AndesException
      */
     public List<LocalSubscription> getListOfLocalSubscriptionsBoundToQueue(String queueName) throws AndesException{
         List<LocalSubscription> subscriptionsOfQueue = new ArrayList<LocalSubscription>();
@@ -573,36 +376,18 @@
         if(queueSubscriptionMap != null) {
             subscriptionsOfQueue.addAll(queueSubscriptionMap.values());
         }
-
-        if(isBitmap) {
-            Collection<Map<String, LocalSubscription>> topicSubscriptions = subscriptionBitMapHandler.getLocalSubscriptions();
-
-            for (Iterator<Map<String, LocalSubscription>> iterator = topicSubscriptions.iterator(); iterator.hasNext(); ) {
-                Map<String, LocalSubscription> topicSubscription = iterator.next();
-                List<LocalSubscription> localSubscriptions = new ArrayList<LocalSubscription>(topicSubscription.values());
-
-                for (LocalSubscription localSubscription : localSubscriptions) {
-                    if (localSubscription.getTargetQueue().equals(queueName))
-                        subscriptionsOfQueue.add(localSubscription);
-                }
-            }
-        }
-        else{
-            Map<String, Map<String, LocalSubscription>> topicSubscriptionMap  =  localTopicSubscriptionMap;
-            for(String destination : topicSubscriptionMap.keySet()) {
-                Map<String, LocalSubscription> topicSubsOfDest = topicSubscriptionMap.get(destination);
-                if(topicSubsOfDest != null) {
-                    for(String subID : topicSubsOfDest.keySet()) {
-                        LocalSubscription sub = topicSubsOfDest.get(subID);
-                        if(sub.getTargetQueue().equals(queueName)) {
-                            subscriptionsOfQueue.add(sub);
-                        }
+        Map<String, Map<String, LocalSubscription>> topicSubscriptionMap  =  localTopicSubscriptionMap;
+        for(String destination : topicSubscriptionMap.keySet()) {
+            Map<String, LocalSubscription> topicSubsOfDest = topicSubscriptionMap.get(destination);
+            if(topicSubsOfDest != null) {
+                for(String subID : topicSubsOfDest.keySet()) {
+                    LocalSubscription sub = topicSubsOfDest.get(subID);
+                    if(sub.getTargetQueue().equals(queueName)) {
+                        subscriptionsOfQueue.add(sub);
                     }
                 }
             }
-
-        }
-
+        }
         return subscriptionsOfQueue;
     }
 
@@ -612,7 +397,7 @@
      * This might have topic subscriptions bound to the given queue as well
      * @param queueName Queue name to search
      * @return  List if matching subscriptions
-     * @throws org.wso2.andes.kernel.AndesException
+     * @throws AndesException
      */
     public List<AndesSubscription> getListOfClusterSubscriptionsBoundToQueue(String queueName) throws AndesException{
         List<AndesSubscription> subscriptionsOfQueue = new ArrayList<AndesSubscription>();
@@ -620,28 +405,13 @@
         if(queueSubscriptionList != null) {
             subscriptionsOfQueue.addAll(queueSubscriptionList);
         }
-        if(isBitmap) {
-            Collection<Map<String, AndesSubscription>> topicSubscriptions = subscriptionBitMapHandler.getClusteredSubscriptions();
-            Iterator<Map<String, AndesSubscription>> iterator = topicSubscriptions.iterator();
-
-            while (iterator.hasNext()) {
-                List<AndesSubscription> andesSubscriptions = new ArrayList<AndesSubscription>(iterator.next().values());
-
-                for (AndesSubscription andesSubscription : andesSubscriptions) {
-                    if (andesSubscription.getTargetQueue().equals(queueName))
-                        subscriptionsOfQueue.add(andesSubscription);
-                }
-            }
-        }
-        else{
-            Map<String, List<AndesSubscription>> topicSubscriptionMap  =  clusterTopicSubscriptionMap;
-            for(String destination : topicSubscriptionMap.keySet()) {
-                List<AndesSubscription> topicSubsOfDest = topicSubscriptionMap.get(destination);
-                if(topicSubsOfDest != null) {
-                    for(AndesSubscription sub : topicSubsOfDest) {
-                        if(sub.getTargetQueue().equals(queueName)) {
-                            subscriptionsOfQueue.add(sub);
-                        }
+        Map<String, List<AndesSubscription>> topicSubscriptionMap  =  clusterTopicSubscriptionMap;
+        for(String destination : topicSubscriptionMap.keySet()) {
+            List<AndesSubscription> topicSubsOfDest = topicSubscriptionMap.get(destination);
+            if(topicSubsOfDest != null) {
+                for(AndesSubscription sub : topicSubsOfDest) {
+                    if(sub.getTargetQueue().equals(queueName)) {
+                        subscriptionsOfQueue.add(sub);
                     }
                 }
             }
@@ -670,7 +440,7 @@
      *
      * @param topicName topic name
      * @return list of node queues
-     * @throws org.wso2.andes.kernel.AndesException
+     * @throws AndesException
      */
     public Set<String> getNodesHavingSubscriptionsForTopic(String topicName) throws AndesException {
         List<AndesSubscription> nodesHavingSubscriptions4Topic = getClusterSubscribersForDestination(
@@ -705,13 +475,13 @@
      * @param destination queue/topic name
      * @param isTopic     TRUE if checking topics
      * @return Map of subscription counts
-     * @throws org.wso2.andes.kernel.AndesException
+     * @throws AndesException
      */
     public Map<String, Integer> getSubscriptionCountInformation(String destination, boolean isTopic) throws AndesException {
 
         Map<String, Integer> nodeSubscriptionCountMap = new HashMap<String, Integer>();
         List<AndesSubscription> subscriptions = getClusterSubscribersForDestination(destination,
-                isTopic);
+                                                                                    isTopic);
         for (AndesSubscription sub : subscriptions) {
             Integer count = nodeSubscriptionCountMap.get(sub.getSubscribedNode());
             if (count == null) {
@@ -729,26 +499,8 @@
      * @param subscription subscription to add disconnect or remove
      * @param type         type of change
      */
-    public synchronized void createDisconnectOrRemoveClusterSubscription(AndesSubscription subscription, SubscriptionChange type) throws AndesException {
-        if(isBitmap) {
-            createDisconnectOrRemoveClusterSubscriptionUsingBitmap(subscription,type);
-        }
-        else{
-            createDisconnectOrRemoveClusterSubscriptionUsingNativeMethod(subscription,type);
-        }
-    }
-
-<<<<<<< HEAD
-    /**
-     * create disconnect or remove a cluster subscription entry using native method
-     * @param subscription subscription to add disconnect or remove
-     * @param type tye pf change
-     * @throws AndesException
-     */
-    private synchronized void createDisconnectOrRemoveClusterSubscriptionUsingNativeMethod(AndesSubscription subscription, SubscriptionChange type) throws AndesException {
-        boolean isTopic = subscription.isBoundToTopic();
-        Map<String, List<AndesSubscription>> clusterSubscriptionMap = isTopic ? clusterTopicSubscriptionMap : clusterQueueSubscriptionMap;
-=======
+    public synchronized void createDisconnectOrRemoveClusterSubscription(AndesSubscription subscription, SubscriptionChange type) throws AndesException{
+
         Map<String, List<AndesSubscription>> clusterSubscriptionMap;
         if(subscription.isBoundToTopic()) {
             if (subscription.isDurable()) {
@@ -761,7 +513,6 @@
         } else { // Queues
             clusterSubscriptionMap = clusterQueueSubscriptionMap;
         }
->>>>>>> 39be5bcc
         String destination = subscription.getSubscribedDestination();
         List<AndesSubscription> subscriptionList = clusterSubscriptionMap.get(destination);
 
@@ -817,185 +568,31 @@
             if (subscriptionList.size() == 0) {
                 clusterSubscriptionMap.remove(destination);
             }
-            if(log.isDebugEnabled())
-                log.debug("DELETED Subscription from map. queue name:" + subscription.getTargetQueue() + ", Type: " + subscription.getTargetQueueBoundExchangeType());
-        }
-
-<<<<<<< HEAD
-        if(log.isDebugEnabled()) {
-            log.debug("Updated cluster subscription maps----------");
-            this.printSubscriptionMap(clusterQueueSubscriptionMap);
-            this.printSubscriptionMap(clusterTopicSubscriptionMap);
-            log.debug("---------------------------------------------");
-        }
-=======
+            log.debug("DELETED Subscription from map. queue name:" + subscription.getTargetQueue() + ", Type: " + subscription.getTargetQueueBoundExchangeType());
+        }
+
         log.debug("\n\tUpdated cluster subscription maps\n");
         this.printSubscriptionMap(clusterQueueSubscriptionMap);
         this.printSubscriptionMap(clusterTopicSubscriptionMap);
         log.debug("\n");
->>>>>>> 39be5bcc
-    }
-
-    /**
-     * create disconnect or remove a cluster subscription entry using bitmap method
-     * @param subscription subscription to add disconnect or remove
-     * @param type tyepe change
-     * @throws AndesException
-     */
-    private synchronized void createDisconnectOrRemoveClusterSubscriptionUsingBitmap(AndesSubscription subscription, SubscriptionChange type) throws AndesException {
-        boolean isTopic = subscription.isBoundToTopic();
-        String destination = subscription.getSubscribedDestination();
-        List<AndesSubscription> subscriptionList;
-
-        if (!isTopic) {
-            subscriptionList = clusterQueueSubscriptionMap.get(destination);
-
-            if (type == SubscriptionChange.ADDED) {
-                if (null != subscriptionList) {
-                    //iterate and remove all similar subscriptions
-                    //TODO: hasitha - wrap this list by a map to reduce cost
-                    Iterator itr = subscriptionList.iterator();
-                    while (itr.hasNext()) {
-                        AndesSubscription sub = (AndesSubscription) itr.next();
-                        if (sub.equals(subscription)) {
-                            itr.remove();
-                        }
-                    }
-                    subscriptionList.add(subscription);
-
-                } else {
-                    subscriptionList = new ArrayList<AndesSubscription>();
-                    subscriptionList.add(subscription);
-                    clusterQueueSubscriptionMap.put(destination, subscriptionList);
-                }
-                if (log.isDebugEnabled())
-                    log.debug("Added Subscription to map. queue name:" + subscription.getTargetQueue() + ", Type: " + subscription.getTargetQueueBoundExchangeType());
-
-            } else if (type == SubscriptionChange.DISCONNECTED) {
-                if (subscriptionList == null) {
-                    subscriptionList = new ArrayList<AndesSubscription>();
-                }
-                Iterator itr = subscriptionList.iterator();
-                while (itr.hasNext()) {
-                    AndesSubscription sub = (AndesSubscription) itr.next();
-                    if (sub.equals(subscription)) {
-                        itr.remove();
-                        break;
-                    }
-                }
-
-                subscriptionList.add(subscription);
-                clusterQueueSubscriptionMap.put(destination, subscriptionList);
-
-                if (log.isDebugEnabled())
-                    log.debug("Disconnected Subscription from map: " + subscription.encodeAsStr());
-
-            } else if (type == SubscriptionChange.DELETED) {
-                if (subscriptionList == null) {
-                    subscriptionList = new ArrayList<AndesSubscription>();
-                }
-                Iterator itr = subscriptionList.iterator();
-                while (itr.hasNext()) {
-                    AndesSubscription sub = (AndesSubscription) itr.next();
-                    if (sub.equals(subscription)) {
-                        itr.remove();
-                        break;
-                    }
-                }
-                if (subscriptionList.size() == 0) {
-                    clusterQueueSubscriptionMap.remove(destination);
-                }
-                if (log.isDebugEnabled())
-                    log.debug("DELETED Subscription from map. queue name:" + subscription.getTargetQueue() + ", Type: " + subscription.getTargetQueueBoundExchangeType());
-            }
-            if (log.isDebugEnabled()) {
-                log.debug("Updated cluster subscription maps");
-                this.printSubscriptionMap(clusterQueueSubscriptionMap);
-                log.debug("End of clustered map");
-            }
-        } else {
-            subscriptionList = subscriptionBitMapHandler.getAllClusteredSubscribedForDestination(destination);
-
-            if (type == SubscriptionChange.ADDED) {
-                if (subscriptionList != null) {
-                    //iterate and remove all similar subscriptions
-                    //TODO: hasitha - wrap this list by a map to reduce cost
-                    Iterator itr = subscriptionList.iterator();
-                    while (itr.hasNext()) {
-                        AndesSubscription sub = (AndesSubscription) itr.next();
-                        if (sub.equals(subscription)) {
-                            subscriptionBitMapHandler.removeClusteredSubscription(sub.getSubscriptionID());
-                        }
-                    }
-                    subscriptionBitMapHandler.addClusteredSubscription(subscription.getSubscribedDestination(), subscription);
-
-                } else {
-                    subscriptionBitMapHandler.addClusteredSubscription(subscription.getSubscribedDestination(), subscription);
-                }
-                if (log.isDebugEnabled())
-                    log.debug("Added Subscription to map. queue name:" + subscription.getTargetQueue() + ", Type: " + subscription.getTargetQueueBoundExchangeType());
-
-            } else if (type == SubscriptionChange.DISCONNECTED) {
-                if (subscriptionList == null) {
-                    subscriptionList = new ArrayList<AndesSubscription>();
-                }
-                Iterator itr = subscriptionList.iterator();
-                while (itr.hasNext()) {
-                    AndesSubscription sub = (AndesSubscription) itr.next();
-                    if (sub.equals(subscription)) {
-                        subscriptionBitMapHandler.removeClusteredSubscription(sub.getSubscriptionID());
-                        break;
-                    }
-                }
-                subscriptionBitMapHandler.addClusteredSubscription(subscription.getSubscribedDestination(), subscription);
-
-                if (log.isDebugEnabled())
-                    log.debug("Disconnected Subscription from map: " + subscription.encodeAsStr());
-
-            } else if (type == SubscriptionChange.DELETED) {
-                if (subscriptionList == null) {
-                    subscriptionList = new ArrayList<AndesSubscription>();
-                }
-                Iterator itr = subscriptionList.iterator();
-                while (itr.hasNext()) {
-                    AndesSubscription sub = (AndesSubscription) itr.next();
-                    if (sub.equals(subscription)) {
-                        subscriptionBitMapHandler.removeClusteredSubscription(sub.getSubscriptionID());
-                        break;
-                    }
-                }
-
-                if (log.isDebugEnabled())
-                    log.debug("DELETED Subscription from map. queue name:" + subscription.getTargetQueue() + ", Type: " + subscription.getTargetQueueBoundExchangeType());
-            }
-            if (log.isDebugEnabled()) {
-                log.debug("Updated cluster subscription maps");
-                printSubscriptionMap(clusterQueueSubscriptionMap);
-                log.debug("End of Subscription Map");
-            }
-
-        }
-    }
+    }
+
 
     private void printSubscriptionMap(Map<String, List<AndesSubscription>> map) {
-        if (log.isDebugEnabled()) {
-            for (Entry<String, List<AndesSubscription>> entry : map.entrySet()) {
-                log.debug("Destination: " + entry.getKey());
-                for (AndesSubscription s : entry.getValue()) {
-                    log.debug("\t---" + s.encodeAsStr());
-                }
+        for (Entry<String, List<AndesSubscription>> entry : map.entrySet()) {
+            log.debug("Destination: " + entry.getKey());
+            for (AndesSubscription s : entry.getValue()) {
+                log.debug("\t---" + s.encodeAsStr());
             }
         }
     }
 
     private void printLocalSubscriptionMap(Map<String, Map<String, LocalSubscription>> map) {
-        if (log.isDebugEnabled()) {
-            for (Entry<String, Map<String, LocalSubscription>> entry : map.entrySet()) {
-                log.debug("Destination: " + entry.getKey());
-                Map<String, LocalSubscription> mapForDestination = entry.getValue();
-                for (Entry<String, LocalSubscription> sub : mapForDestination.entrySet()) {
-                    log.debug("\t SubID: " + sub.getKey() + "-----" + sub.getValue().encodeAsStr());
-                }
+        for (Entry<String, Map<String, LocalSubscription>> entry : map.entrySet()) {
+            log.debug("Destination: " + entry.getKey());
+            Map<String, LocalSubscription> mapForDestination = entry.getValue();
+            for (Entry<String, LocalSubscription> sub : mapForDestination.entrySet()) {
+                log.debug("\t SubID: " + sub.getKey() + "-----" + sub.getValue().encodeAsStr());
             }
         }
     }
@@ -1005,27 +602,13 @@
      *
      * @param subscription subscription to add/disconnect or remove
      * @param type         type of change
-     * @throws org.wso2.andes.kernel.AndesException
-     */
-    public synchronized void createDisconnectOrRemoveLocalSubscription(LocalSubscription subscription, SubscriptionChange type) throws AndesException,SubscriptionAlreadyExistsException {
-        if(isBitmap){
-            createDisconnectOrRemoveLocalSubscriptionUsingBitMap(subscription,type);
-        }
-        else{
-            createDisconnectOrRemoveLocalSubscriptionUsingNativeMethod(subscription,type);
-        }
-
-
-    }
-
-    /**
-     * Create,disconnect or remove local subscription using native method
-     *
-     * @param subscription subscription to add/disconnect or remove
-     * @param type         type of change
-     * @throws org.wso2.andes.kernel.AndesException
-     */
-    private synchronized void createDisconnectOrRemoveLocalSubscriptionUsingNativeMethod(LocalSubscription subscription, SubscriptionChange type) throws AndesException, SubscriptionAlreadyExistsException{
+     * @throws AndesException
+     * @throws org.wso2.andes.kernel.SubscriptionAlreadyExistsException
+     */
+    public synchronized void createDisconnectOrRemoveLocalSubscription(LocalSubscription subscription,
+                                                                       SubscriptionChange type) 
+            throws AndesException, SubscriptionAlreadyExistsException {
+        
         Boolean allowSharedSubscribers =  AndesConfigurationManager.readValue(AndesConfiguration.ALLOW_SHARED_SHARED_SUBSCRIBERS);
         //We need to handle durable topic subscriptions
         boolean durableSubExists = false;
@@ -1060,13 +643,13 @@
                 //to close in multiple durable topic subscription case
                 if(!allowSharedSubscribers) {
                     throw new AndesException("There is no active subscriber to close subscribed to " + subscription.
-                            getSubscribedDestination() + " with the queue " + subscription.getTargetQueue());
+                                             getSubscribedDestination() + " with the queue " + subscription.getTargetQueue());
                 }
             } else if (hasExternalSubscriptions && type == SubscriptionChange.ADDED) {
                 if(!allowSharedSubscribers) {
                     //not permitted
                     throw new SubscriptionAlreadyExistsException("A subscription already exists for Durable subscriptions on " +
-                            subscription.getSubscribedDestination() + " with the queue " + subscription.getTargetQueue());
+                                             subscription.getSubscribedDestination() + " with the queue " + subscription.getTargetQueue());
                 }
             }
 
@@ -1117,119 +700,12 @@
             channelIdMap.remove(subscription.getChannelID());
         }
 
-<<<<<<< HEAD
-        if(log.isDebugEnabled()) {
-            log.debug("===============Updated local subscription maps================");
-            this.printLocalSubscriptionMap(localQueueSubscriptionMap);
-            this.printLocalSubscriptionMap(localTopicSubscriptionMap);
-            log.debug("========================================================");
-        }
-    }
-
-    /**
-     * Create,disconnect or remove local subscription using bitmap
-     *
-     * @param subscription subscription to add/disconnect or remove
-     * @param type         type of change
-     * @throws org.wso2.andes.kernel.AndesException
-     */
-    private synchronized void createDisconnectOrRemoveLocalSubscriptionUsingBitMap(LocalSubscription subscription, SubscriptionChange type) throws AndesException, SubscriptionAlreadyExistsException{
-    Boolean allowSharedSubscribers =  AndesConfigurationManager.readValue(AndesConfiguration.ALLOW_SHARED_SHARED_SUBSCRIBERS);
-    //We need to handle durable topic subscriptions
-    boolean hasDurableSubscriptionAlreadyInPlace = false;
-    if (subscription.isDurable()) {
-        Collection<Map<String, AndesSubscription>> clusterTopicSubscriptionMap = subscriptionBitMapHandler.getClusteredSubscriptions();
-
-        Iterator<Map<String,AndesSubscription>> iterator = clusterTopicSubscriptionMap.iterator();
-        /**
-         * Check if an active durable topic subscription already in place. If so we should not accept the subscription
-         */
-        //scan all the destinations as the subscription can come for different topic
-        while(iterator.hasNext()) {
-            Map<String, AndesSubscription> map = iterator.next();
-            List<AndesSubscription> existingSubscriptions = new ArrayList<AndesSubscription>(map.values());
-            if (null != existingSubscriptions && !existingSubscriptions.isEmpty()) {
-                for (AndesSubscription sub : existingSubscriptions) {
-                    //queue is durable
-                    if (sub.isDurable() &&
-                            //target queues are matched
-                            sub.getTargetQueue().equals(subscription.getTargetQueue()) &&
-                            //target queue has a active subscriber
-                            sub.hasExternalSubscriptions()) {
-                        hasDurableSubscriptionAlreadyInPlace = true;
-                        break;
-                    }
-                }
-            }
-            if (hasDurableSubscriptionAlreadyInPlace) {
-                break;
-            }
-        }
-
-        if (!hasDurableSubscriptionAlreadyInPlace && type == SubscriptionChange.DISCONNECTED) {
-            //when there are multiple subscribers possible with same clientID we keep only one
-            //topic subscription record for all of them. Thus when closing there can be no subscriber
-            //to close in multiple durable topic subscription case
-            if(!allowSharedSubscribers) {
-                throw new AndesException("There is no active subscriber to close subscribed to " + subscription.
-                        getSubscribedDestination() + " with the queue " + subscription.getTargetQueue());
-            }
-        } else if (hasDurableSubscriptionAlreadyInPlace && type == SubscriptionChange.ADDED) {
-            if(!allowSharedSubscribers) {
-                //not permitted
-                throw new SubscriptionAlreadyExistsException("A subscription already exists for Durable subscriptions on " +
-                        subscription.getSubscribedDestination() + " with the queue " + subscription.getTargetQueue());
-            }
-        }
-
-    }
-
-    if (type == SubscriptionChange.ADDED || type == SubscriptionChange.DISCONNECTED) {
-
-        String destinationQueue = subscription.getSubscribedDestination();
-        //Store the subscription
-        String destinationIdentifier = (subscription.isBoundToTopic() ? TOPIC_PREFIX : QUEUE_PREFIX) + destinationQueue;
-        String subscriptionID = subscription.getSubscribedNode() + "_" + subscription.getSubscriptionID();
-        andesContextStore.storeDurableSubscription(destinationIdentifier, subscriptionID, subscription.encodeAsStr());
-
-        if (type == SubscriptionChange.ADDED) {
-            log.info("New Local Subscription Added " + subscription.toString());
-        } else {
-            log.info("New Local Subscription Disconnected " + subscription.toString());
-        }
-
-        //add or update local subscription map
-        if (subscription.getTargetQueueBoundExchangeName().equals(AMQPUtils.DIRECT_EXCHANGE_NAME)) {
-            Map<String, LocalSubscription> localSubscriptions = localQueueSubscriptionMap.get(destinationQueue);
-            if (localSubscriptions == null) {
-                localSubscriptions = new ConcurrentHashMap<String, LocalSubscription>();
-            }
-            localSubscriptions.put(subscriptionID, subscription);
-            localQueueSubscriptionMap.put(destinationQueue, localSubscriptions);
-
-        } else if (subscription.getTargetQueueBoundExchangeName().equals(AMQPUtils.TOPIC_EXCHANGE_NAME)) {
-
-            subscriptionBitMapHandler.addLocalSubscription(destinationQueue, subscription);
-        }
-
-    } else if (type == SubscriptionChange.DELETED) {
-        removeLocalSubscription(subscription);
-        log.info("Local Subscription Removed " + subscription.toString());
-    }
-
-    if (log.isDebugEnabled()) {
-        log.debug("===============Updated local subscription maps================");
-        this.printLocalSubscriptionMap(localQueueSubscriptionMap);
-        log.debug("========================================================");
-=======
         log.debug("\n\tUpdated local subscription maps\n");
         this.printLocalSubscriptionMap(localQueueSubscriptionMap);
         this.printLocalSubscriptionMap(localTopicSubscriptionMap);
         log.debug("\n");
 
->>>>>>> 39be5bcc
-    }
-}
+    }
 
     private LocalSubscription removeLocalSubscription(AndesSubscription subscription) throws AndesException {
         String destination = subscription.getSubscribedDestination();
@@ -1237,7 +713,7 @@
         LocalSubscription subscriptionToRemove = null;
         //check queue local subscriptions
         Map<String, LocalSubscription> subscriptionList = getLocalSubscriptionMap(destination,false);
-        if (null != subscriptionList) {
+        if(subscriptionList != null) {
             Iterator<LocalSubscription> iterator = subscriptionList.values().iterator();
             while (iterator.hasNext()) {
                 LocalSubscription currentSubscription = iterator.next();
@@ -1251,42 +727,30 @@
                 localQueueSubscriptionMap.remove(destination);
             }
         }
-            //check topic local subscriptions
-        if (null == subscriptionToRemove) {
+
+        //check topic local subscriptions
+        if (subscriptionToRemove == null) {
             subscriptionList = getLocalSubscriptionMap(destination, true);
-            if (null != subscriptionList) {
+            if(subscriptionList != null) {
                 Iterator<LocalSubscription> iterator = subscriptionList.values().iterator();
-                if (isBitmap) {
-                    while (iterator.hasNext()) {
-                        LocalSubscription currentSubscription = iterator.next();
-                        if (currentSubscription.equals(subscription)) {
-                            subscriptionToRemove = currentSubscription;
-
-                            subscriptionBitMapHandler.removeLocalSubscription(subscriptionToRemove.getSubscriptionID());
-                            break;
-                        }
+                while (iterator.hasNext()) {
+                    LocalSubscription currentSubscription = iterator.next();
+                    if (currentSubscription.equals(subscription)) {
+                        subscriptionToRemove = currentSubscription;
+                        iterator.remove();
+                        break;
                     }
-
-                } else {
-                    while (iterator.hasNext()) {
-                        LocalSubscription currentSubscription = iterator.next();
-                        if (currentSubscription.equals(subscription)) {
-                            subscriptionToRemove = currentSubscription;
-                            iterator.remove();
-                            break;
-                        }
-                    }
-                    if (subscriptionList.isEmpty()) {
-                        localTopicSubscriptionMap.remove(destination);
-                    }
-                }
-            }
-        }
-        if (null != subscriptionToRemove) {
+                }
+                if (subscriptionList.isEmpty()) {
+                    localTopicSubscriptionMap.remove(destination);
+                }
+            }
+        }
+
+        if (subscriptionToRemove != null) {
             String destinationIdentifier = new StringBuffer().append((subscriptionToRemove.isBoundToTopic() ? TOPIC_PREFIX : QUEUE_PREFIX))
                     .append(destination).toString();
             andesContextStore.removeDurableSubscription(destinationIdentifier, subscription.getSubscribedNode() + "_" + subscriptionID);
-            if(log.isDebugEnabled())
             log.debug("Subscription Removed Locally for  " + destination + "@" + subscriptionID + " " + subscriptionToRemove);
         } else {
             throw new AndesException("Could not find an subscription ID " + subscriptionID + " under destination " + destination);
@@ -1298,10 +762,6 @@
      * @return list of ACTIVE and INACTIVE topics in cluster
      */
     public List<String> getTopics() {
-        if(isBitmap)
-            return new ArrayList<String>(subscriptionBitMapHandler.getAllDestinationsOfSubscriptions());
-        else
-            return new ArrayList<String>(clusterTopicSubscriptionMap.keySet());
-
+        return new ArrayList<String>(clusterTopicSubscriptionMap.keySet());
     }
 }