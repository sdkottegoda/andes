/*
 *
 * Licensed to the Apache Software Foundation (ASF) under one
 * or more contributor license agreements.  See the NOTICE file
 * distributed with this work for additional information
 * regarding copyright ownership.  The ASF licenses this file
 * to you under the Apache License, Version 2.0 (the
 * "License"); you may not use this file except in compliance
 * with the License.  You may obtain a copy of the License at
 *
 *   http://www.apache.org/licenses/LICENSE-2.0
 *
 * Unless required by applicable law or agreed to in writing,
 * software distributed under the License is distributed on an
 * "AS IS" BASIS, WITHOUT WARRANTIES OR CONDITIONS OF ANY
 * KIND, either express or implied.  See the License for the
 * specific language governing permissions and limitations
 * under the License.
 *
 */
package org.wso2.andes.server.virtualhost;

import org.apache.commons.configuration.Configuration;
import org.apache.commons.configuration.ConfigurationException;
import org.apache.log4j.Logger;
import org.wso2.andes.AMQException;
import org.wso2.andes.AMQStoreException;
import org.wso2.andes.amqp.QpidAMQPBridge;
import org.wso2.andes.framing.AMQShortString;
import org.wso2.andes.framing.FieldTable;
import org.wso2.andes.kernel.*;
import org.wso2.andes.server.AMQBrokerManagerMBean;
import org.wso2.andes.server.ClusterResourceHolder;
import org.wso2.andes.server.binding.BindingFactory;
import org.wso2.andes.server.cluster.ClusterManager;
import org.wso2.andes.server.configuration.*;
import org.wso2.andes.server.connection.ConnectionRegistry;
import org.wso2.andes.server.connection.IConnectionRegistry;
import org.wso2.andes.server.exchange.*;
import org.wso2.andes.server.federation.BrokerLink;
import org.wso2.andes.server.logging.LogSubject;
import org.wso2.andes.server.logging.actors.CurrentActor;
import org.wso2.andes.server.logging.messages.VirtualHostMessages;
import org.wso2.andes.server.logging.subjects.MessageStoreLogSubject;
import org.wso2.andes.server.management.AMQManagedObject;
import org.wso2.andes.server.management.ManagedObject;
import org.wso2.andes.server.protocol.AMQConnectionModel;
import org.wso2.andes.server.protocol.AMQSessionModel;
import org.wso2.andes.server.queue.AMQQueue;
import org.wso2.andes.server.queue.AMQQueueFactory;
import org.wso2.andes.server.queue.DefaultQueueRegistry;
import org.wso2.andes.server.queue.QueueRegistry;
import org.wso2.andes.server.registry.ApplicationRegistry;
import org.wso2.andes.server.registry.IApplicationRegistry;
import org.wso2.andes.server.security.SecurityManager;
import org.wso2.andes.server.security.auth.manager.AuthenticationManager;
import org.wso2.andes.server.stats.StatisticsCounter;
import org.wso2.andes.server.store.ConfigurationRecoveryHandler;
import org.wso2.andes.server.store.DurableConfigurationStore;
import org.wso2.andes.server.store.MessageStore;
import org.wso2.andes.server.store.TransactionLog;
import org.wso2.andes.server.virtualhost.plugins.VirtualHostPlugin;
import org.wso2.andes.server.virtualhost.plugins.VirtualHostPluginFactory;

import javax.management.NotCompliantMBeanException;
import javax.management.ObjectName;
import java.util.*;
import java.util.concurrent.ConcurrentHashMap;
import java.util.concurrent.ScheduledThreadPoolExecutor;
import java.util.concurrent.TimeUnit;

public class VirtualHostImpl implements VirtualHost {
    private static final Logger _logger = Logger.getLogger(VirtualHostImpl.class);

    private final String _name;

    private ConnectionRegistry _connectionRegistry;

    private QueueRegistry _queueRegistry;

    private ExchangeRegistry _exchangeRegistry;

    private ExchangeFactory _exchangeFactory;

    private MessageStore _messageStore;

    protected VirtualHostMBean _virtualHostMBean;

    private AMQBrokerManagerMBean _brokerMBean;

    private final AuthenticationManager _authenticationManager;

    private SecurityManager _securityManager;

    private final ScheduledThreadPoolExecutor _houseKeepingTasks;
    private final IApplicationRegistry _appRegistry;
    private VirtualHostConfiguration _configuration;
    private DurableConfigurationStore _durableConfigurationStore;
    private BindingFactory _bindingFactory;
    private BrokerConfig _broker;
    private UUID _id;

    private boolean _statisticsEnabled = false;
    private StatisticsCounter _messagesDelivered, _dataDelivered, _messagesReceived, _dataReceived;

    private final long _createTime = System.currentTimeMillis();
    private final ConcurrentHashMap<BrokerLink, BrokerLink> _links = new ConcurrentHashMap<BrokerLink, BrokerLink>();
    private static final int HOUSEKEEPING_SHUTDOWN_TIMEOUT = 5;

    public IConnectionRegistry getConnectionRegistry() {
        return _connectionRegistry;
    }

    public VirtualHostConfiguration getConfiguration() {
        return _configuration;
    }

    public UUID getId() {
        return _id;
    }

    public VirtualHostConfigType getConfigType() {
        return VirtualHostConfigType.getInstance();
    }

    public ConfiguredObject getParent() {
        return getBroker();
    }

    public boolean isDurable() {
        return false;
    }

    /**
     * Virtual host JMX MBean class.
     * <p/>
     * This has some of the methods implemented from management intrerface for exchanges. Any
     * implementaion of an Exchange MBean should extend this class.
     */
    public class VirtualHostMBean extends AMQManagedObject implements ManagedVirtualHost {
        public VirtualHostMBean() throws NotCompliantMBeanException {
            super(ManagedVirtualHost.class, ManagedVirtualHost.TYPE);
        }

        public String getObjectInstanceName() {
            return ObjectName.quote(_name);
        }

        public String getName() {
            return _name;
        }

        public VirtualHostImpl getVirtualHost() {
            return VirtualHostImpl.this;
        }
    }

    public VirtualHostImpl(IApplicationRegistry appRegistry, VirtualHostConfiguration hostConfig) throws Exception {
        this(appRegistry, hostConfig, null);
    }


    public VirtualHostImpl(VirtualHostConfiguration hostConfig, MessageStore store) throws Exception {
        this(ApplicationRegistry.getInstance(), hostConfig, store);
    }

    private VirtualHostImpl(IApplicationRegistry appRegistry, VirtualHostConfiguration hostConfig, MessageStore store) throws Exception {
        if (hostConfig == null) {
            throw new IllegalAccessException("HostConfig and MessageStore cannot be null");
        }

        _appRegistry = appRegistry;
        _broker = _appRegistry.getBroker();
        _configuration = hostConfig;
        _name = _configuration.getName();

        _id = _appRegistry.getConfigStore().createId();

        CurrentActor.get().message(VirtualHostMessages.CREATED(_name));

        if (_name == null || _name.length() == 0) {
            throw new IllegalArgumentException("Illegal name (" + _name + ") for virtualhost.");
        }

        _securityManager = new SecurityManager(_appRegistry.getSecurityManager());
        _securityManager.configureHostPlugins(_configuration);

        _virtualHostMBean = new VirtualHostMBean();

        _connectionRegistry = new ConnectionRegistry();

        _houseKeepingTasks = new ScheduledThreadPoolExecutor(_configuration.getHouseKeepingThreadCount());

        _queueRegistry = new DefaultQueueRegistry(this);

        _exchangeFactory = new DefaultExchangeFactory(this);
        _exchangeFactory.initialise(_configuration);

        _exchangeRegistry = new DefaultExchangeRegistry(this);

        StartupRoutingTable configFileRT = new StartupRoutingTable();

        _durableConfigurationStore = configFileRT;

        _bindingFactory = new BindingFactory(this);

        initialiseModel(_configuration);

        if (store != null) {
            _messageStore = store;
            _durableConfigurationStore = store;
        } else {
            initialiseMessageStore(hostConfig);
        }

        // This needs to be after the RT has been defined as it creates the default durable exchanges.
        _exchangeRegistry.initialise();

        _authenticationManager = ApplicationRegistry.getInstance().getAuthenticationManager();

        _brokerMBean = new AMQBrokerManagerMBean(_virtualHostMBean);
        _brokerMBean.register();
        initialiseHouseKeeping(hostConfig.getHousekeepingExpiredMessageCheckPeriod());

<<<<<<< HEAD
            SubscriptionCoordinationManager subscriptionCoordinationManager =
                    new SubscriptionCoordinationManagerImpl();
            subscriptionCoordinationManager.init();
            ClusterResourceHolder.getInstance().setSubscriptionCoordinationManager(subscriptionCoordinationManager);
        }

        AndesSubscriptionManager subscriptionManager =
                new AndesSubscriptionManager();
        ClusterResourceHolder.getInstance().setSubscriptionManager(subscriptionManager);
        subscriptionManager.init();

        ClusterManager clusterManager = new ClusterManager();
        clusterManager.init();
        ClusterResourceHolder.getInstance().setClusterManager(clusterManager);

        ClusterManagementInformationMBean clusterManagementMBean = new ClusterManagementInformationMBean(clusterManager);
        clusterManagementMBean.register();

        QueueManagementInformationMBean queueManagementMBean = new QueueManagementInformationMBean();
        queueManagementMBean.register();

        SubscriptionManagementInformationMBean subscriptionManagementInformationMBean = new SubscriptionManagementInformationMBean();
        subscriptionManagementInformationMBean.register();


        _logger.info("Starting syncing exchanges, queues and bindings");
        VirtualHostConfigSynchronizer _VirtualHostConfigSynchronizer = new VirtualHostConfigSynchronizer(this,clusterConfiguration.getVirtualHostSyncTaskInterval());
        ClusterResourceHolder.getInstance().setVirtualHostConfigSynchronizer(_VirtualHostConfigSynchronizer);
        _VirtualHostConfigSynchronizer.start();

        ClusterResourceHolder.getInstance().getSubscriptionCoordinationManager().
                registerSubscriptionListener(_VirtualHostConfigSynchronizer);

        MessagingEngine.getInstance().startMessageDelivery();
        MessagingEngine.getInstance().startMessageExpirationWorker();
=======
        initialiseStatistics();
>>>>>>> a66d8497

    }

    private void initialiseHouseKeeping(long period) {
        /* add a timer task to iterate over queues, cleaning expired messages from queues with no consumers */
        if (period != 0L) {
            class ExpiredMessagesTask extends HouseKeepingTask {
                public ExpiredMessagesTask(VirtualHost vhost) {
                    super(vhost);
                }

                public void execute() {
                    for (AMQQueue q : _queueRegistry.getQueues()) {
                        _logger.debug("Checking message status for queue: "
                                + q.getName());
                        try {
                            q.checkMessageStatus();
                        } catch (Exception e) {
                            _logger.error("Exception in housekeeping for queue: "
                                    + q.getNameShortString().toString(), e);
                            //Don't throw exceptions as this will stop the
                            // house keeping task from running.
                        }
                    }
                    for (AMQConnectionModel connection : getConnectionRegistry().getConnections()) {
                        _logger.debug("Checking for long running open transactions on connection " + connection);
                        for (AMQSessionModel session : connection.getSessionModels()) {
                            _logger.debug("Checking for long running open transactions on session " + session);
                            try {
                                session.checkTransactionStatus(_configuration.getTransactionTimeoutOpenWarn(),
                                        _configuration.getTransactionTimeoutOpenClose(),
                                        _configuration.getTransactionTimeoutIdleWarn(),
                                        _configuration.getTransactionTimeoutIdleClose());
                            } catch (Exception e) {
                                _logger.error("Exception in housekeeping for connection: " + connection.toString(), e);
                            }
                        }
                    }
                }
            }

            scheduleHouseKeepingTask(period, new ExpiredMessagesTask(this));

            Map<String, VirtualHostPluginFactory> plugins =
                    ApplicationRegistry.getInstance().getPluginManager().getVirtualHostPlugins();

            if (plugins != null) {
                for (Map.Entry<String, VirtualHostPluginFactory> entry : plugins.entrySet()) {
                    String pluginName = entry.getKey();
                    VirtualHostPluginFactory factory = entry.getValue();
                    try {
                        VirtualHostPlugin plugin = factory.newInstance(this);

                        // If we had configuration for the plugin the schedule it.
                        if (plugin != null) {
                            _houseKeepingTasks.scheduleAtFixedRate(plugin, plugin.getDelay() / 2,
                                    plugin.getDelay(), plugin.getTimeUnit());

                            _logger.info("Loaded VirtualHostPlugin:" + plugin);
                        }
                    } catch (RuntimeException e) {
                        _logger.error("Unable to load VirtualHostPlugin:" + pluginName + " due to:" + e.getMessage(), e);
                    }
                }
            }
        }
    }

    /**
     * Allow other broker components to register a HouseKeepingTask
     *
     * @param period How often this task should run, in ms.
     * @param task   The task to run.
     */
    public void scheduleHouseKeepingTask(long period, HouseKeepingTask task) {
        _houseKeepingTasks.scheduleAtFixedRate(task, period / 2, period,
                TimeUnit.MILLISECONDS);
    }

    public long getHouseKeepingTaskCount() {
        return _houseKeepingTasks.getTaskCount();
    }

    public long getHouseKeepingCompletedTaskCount() {
        return _houseKeepingTasks.getCompletedTaskCount();
    }

    public int getHouseKeepingPoolSize() {
        return _houseKeepingTasks.getCorePoolSize();
    }

    public void setHouseKeepingPoolSize(int newSize) {
        _houseKeepingTasks.setCorePoolSize(newSize);
    }


    public int getHouseKeepingActiveCount() {
        return _houseKeepingTasks.getActiveCount();
    }


    /**
     * Initialize the message store
     *
     * @param hostConfig VirtualHost Configuration
     * @throws Exception
     */
    private void initialiseMessageStore(VirtualHostConfiguration hostConfig) throws Exception {

<<<<<<< HEAD
            if (!(o1 instanceof DurableStoreConnection))
            {
                throw new ClassCastException("Message store connection class must implement " + DurableStoreConnection.class + ". Class " + clazz1 +
                        " does not.");
            }
            DurableStoreConnection contextStoreConnection = (DurableStoreConnection) o1;
            contextStoreConnection.initialize(hostConfig.getStoreConfiguration());

            //create a andes context store and register
            String contextStoreClassName = AndesContext.getInstance().getAndesContextStoreClass();
            Class clazz2 = Class.forName(contextStoreClassName);
            Object o2 = clazz2.newInstance();

            if (!(o2 instanceof AndesContextStore)) {
                throw new ClassCastException("Message store class must implement " + AndesContextStore.class + ". Class " + clazz2 +
                        " does not.");
            }
            AndesContextStore andesContextStore = (AndesContextStore) o2;
            andesContextStore.init(contextStoreConnection);
            AndesContext.getInstance().setAndesContextStore(andesContextStore);

            //create subscription store
            SubscriptionStore subscriptionStore = new SubscriptionStore();
            AndesContext.getInstance().setSubscriptionStore(subscriptionStore);

            //create a messaging engine and a message store
            String messageStoreConnectionClass = "org.wso2.andes.server.cassandra.CQLConnection";
            Class clazz = Class.forName(messageStoreConnectionClass);
            Object o = clazz.newInstance();

            if (!(o instanceof DurableStoreConnection))
            {
                throw new ClassCastException("Message store connection class must implement " + DurableStoreConnection.class + ". Class " + clazz +
                        " does not.");
            }
            DurableStoreConnection messageStoreConnection = (DurableStoreConnection) o;
            messageStoreConnection.initialize(hostConfig.getStoreConfiguration());
            MessagingEngine.getInstance().initializeMessageStore(
                                                        messageStoreConnection,
                                                        AndesContext.getInstance().getMessageStoreClass()
                                                    );
        }
=======
        //kernel will start message stores for Andes
        AndesKernelBoot.startAndesStores(hostConfig.getStoreConfiguration(), this);
>>>>>>> a66d8497

        //this is considered as an internal impl now, so hard coding
        String qpidMessageStoreClass = "org.wso2.andes.server.store.CassandraMessageStore";

        Class clazz = Class.forName(qpidMessageStoreClass);
        Object o = clazz.newInstance();

        if (!(o instanceof MessageStore)) {
            throw new ClassCastException("Message store class must implement " + MessageStore.class + ". Class " + clazz +
                    " does not.");
        }
        MessageStore messageStore = (MessageStore) o;
        VirtualHostConfigRecoveryHandler recoveryHandler = new VirtualHostConfigRecoveryHandler(this);

        MessageStoreLogSubject storeLogSubject = new MessageStoreLogSubject(this, messageStore);

        messageStore.configureConfigStore(this.getName(),
                recoveryHandler,
                hostConfig.getStoreConfiguration(),
                storeLogSubject);

        messageStore.configureMessageStore(this.getName(),
                recoveryHandler,
                hostConfig.getStoreConfiguration(),
                storeLogSubject);

        messageStore.configureTransactionLog(this.getName(),
                recoveryHandler,
                hostConfig.getStoreConfiguration(),
                storeLogSubject);

        _messageStore = messageStore;
        _durableConfigurationStore = messageStore;

        //cassandraMessageStore = CassandraMessageStore.getInstance();
        //cassandraMessageStore.configureMessageStore(this.getName(),recoveryHandler,hostConfig.getStoreConfiguration(),storeLogSubject);
    }

    private void initialiseModel(VirtualHostConfiguration config) throws ConfigurationException, AMQException {
        _logger.debug("Loading configuration for virtualhost: " + config.getName());

        List exchangeNames = config.getExchanges();

        for (Object exchangeNameObj : exchangeNames) {
            String exchangeName = String.valueOf(exchangeNameObj);
            configureExchange(config.getExchangeConfiguration(exchangeName));
        }

        String[] queueNames = config.getQueueNames();

        for (Object queueNameObj : queueNames) {
            String queueName = String.valueOf(queueNameObj);
            configureQueue(config.getQueueConfiguration(queueName));
        }
    }

    private void configureExchange(ExchangeConfiguration exchangeConfiguration) throws AMQException {
        AMQShortString exchangeName = new AMQShortString(exchangeConfiguration.getName());

        Exchange exchange;
        exchange = _exchangeRegistry.getExchange(exchangeName);
        if (exchange == null) {

            AMQShortString type = new AMQShortString(exchangeConfiguration.getType());
            boolean durable = exchangeConfiguration.getDurable();
            boolean autodelete = exchangeConfiguration.getAutoDelete();

            Exchange newExchange = _exchangeFactory.createExchange(exchangeName, type, durable, autodelete, 0);
            _exchangeRegistry.registerExchange(newExchange);

            if (newExchange.isDurable()) {
                _durableConfigurationStore.createExchange(newExchange);

                //tell Andes kernel to create Exchange
                QpidAMQPBridge.getInstance().createExchange(newExchange);
            }
        }
    }

    private void configureQueue(QueueConfiguration queueConfiguration) throws AMQException, ConfigurationException {
        AMQQueue queue = AMQQueueFactory.createAMQQueueImpl(queueConfiguration, this);

        if (queue.isDurable()) {
            getDurableConfigurationStore().createQueue(queue);

            //tell Andes kernel to create queue
            QpidAMQPBridge.getInstance().createQueue(queue);
        }

        String exchangeName = queueConfiguration.getExchange();

        Exchange exchange = _exchangeRegistry.getExchange(exchangeName == null ? null : new AMQShortString(exchangeName));

        if (exchange == null) {
            exchange = _exchangeRegistry.getDefaultExchange();
        }

        if (exchange == null) {
            throw new ConfigurationException("Attempt to bind queue to unknown exchange:" + exchangeName);
        }

        List routingKeys = queueConfiguration.getRoutingKeys();
        if (routingKeys == null || routingKeys.isEmpty()) {
            routingKeys = Collections.singletonList(queue.getNameShortString());
        }

        for (Object routingKeyNameObj : routingKeys) {
            AMQShortString routingKey = new AMQShortString(String.valueOf(routingKeyNameObj));
            if (_logger.isInfoEnabled()) {
                _logger.info("Binding queue:" + queue + " with routing key '" + routingKey + "' to exchange:" + this);
            }
            _bindingFactory.addBinding(routingKey.toString(), queue, exchange, null);
        }

        if (exchange != _exchangeRegistry.getDefaultExchange()) {
            _bindingFactory.addBinding(queue.getNameShortString().toString(), queue, exchange, null);
        }
    }

    public String getName() {
        return _name;
    }

    public BrokerConfig getBroker() {
        return _broker;
    }

    public String getFederationTag() {
        return _broker.getFederationTag();
    }

    public void setBroker(final BrokerConfig broker) {
        _broker = broker;
    }

    public long getCreateTime() {
        return _createTime;
    }

    public QueueRegistry getQueueRegistry() {
        return _queueRegistry;
    }

    public ExchangeRegistry getExchangeRegistry() {
        return _exchangeRegistry;
    }

    public ExchangeFactory getExchangeFactory() {
        return _exchangeFactory;
    }

    public MessageStore getMessageStore() {
        return _messageStore;
    }

    public TransactionLog getTransactionLog() {
        return _messageStore;
    }

    public DurableConfigurationStore getDurableConfigurationStore() {
        return _durableConfigurationStore;
    }

    public AuthenticationManager getAuthenticationManager() {
        return _authenticationManager;
    }

    public SecurityManager getSecurityManager() {
        return _securityManager;
    }

    public void close() {
        //Stop Connections
        _connectionRegistry.close();

        //Stop the Queues processing
        if (_queueRegistry != null) {
            for (AMQQueue queue : _queueRegistry.getQueues()) {
                queue.stop();
            }
        }

        //Stop Housekeeping
        if (_houseKeepingTasks != null) {
            _houseKeepingTasks.shutdown();

            try {
                if (!_houseKeepingTasks.awaitTermination(HOUSEKEEPING_SHUTDOWN_TIMEOUT, TimeUnit.SECONDS)) {
                    _houseKeepingTasks.shutdownNow();
                }
            } catch (InterruptedException e) {
                _logger.warn("Interrupted during Housekeeping shutdown:" + e.getMessage());
                // Swallowing InterruptedException ok as we are shutting down.
            }
        }

        //Close MessageStore
        if (_messageStore != null) {
            //Remove MessageStore Interface should not throw Exception
            try {
                _messageStore.close();
            } catch (Exception e) {
                e.printStackTrace();  //To change body of catch statement use File | Settings | File Templates.
            }
        }

        CurrentActor.get().message(VirtualHostMessages.CLOSED());
    }

    public ManagedObject getBrokerMBean() {
        return _brokerMBean;
    }

    public ManagedObject getManagedObject() {
        return _virtualHostMBean;
    }

    public UUID getBrokerId() {
        return _appRegistry.getBrokerId();
    }

    public IApplicationRegistry getApplicationRegistry() {
        return _appRegistry;
    }

    public BindingFactory getBindingFactory() {
        return _bindingFactory;
    }

    public void registerMessageDelivered(long messageSize) {
        if (isStatisticsEnabled()) {
            _messagesDelivered.registerEvent(1L);
            _dataDelivered.registerEvent(messageSize);
        }
        _appRegistry.registerMessageDelivered(messageSize);
    }

    public void registerMessageReceived(long messageSize, long timestamp) {
        if (isStatisticsEnabled()) {
            _messagesReceived.registerEvent(1L, timestamp);
            _dataReceived.registerEvent(messageSize, timestamp);
        }
        _appRegistry.registerMessageReceived(messageSize, timestamp);
    }

    public StatisticsCounter getMessageReceiptStatistics() {
        return _messagesReceived;
    }

    public StatisticsCounter getDataReceiptStatistics() {
        return _dataReceived;
    }

    public StatisticsCounter getMessageDeliveryStatistics() {
        return _messagesDelivered;
    }

    public StatisticsCounter getDataDeliveryStatistics() {
        return _dataDelivered;
    }

    public void resetStatistics() {
        _messagesDelivered.reset();
        _dataDelivered.reset();
        _messagesReceived.reset();
        _dataReceived.reset();

        for (AMQConnectionModel connection : _connectionRegistry.getConnections()) {
            connection.resetStatistics();
        }
    }

    public void initialiseStatistics() {
        setStatisticsEnabled(!StatisticsCounter.DISABLE_STATISTICS &&
                _appRegistry.getConfiguration().isStatisticsGenerationVirtualhostsEnabled());

        _messagesDelivered = new StatisticsCounter("messages-delivered-" + getName());
        _dataDelivered = new StatisticsCounter("bytes-delivered-" + getName());
        _messagesReceived = new StatisticsCounter("messages-received-" + getName());
        _dataReceived = new StatisticsCounter("bytes-received-" + getName());
    }

    public boolean isStatisticsEnabled() {
        return _statisticsEnabled;
    }

    public void setStatisticsEnabled(boolean enabled) {
        _statisticsEnabled = enabled;
    }

    public void createBrokerConnection(final String transport,
                                       final String host,
                                       final int port,
                                       final String vhost,
                                       final boolean durable,
                                       final String authMechanism,
                                       final String username,
                                       final String password) {
        BrokerLink blink = new BrokerLink(this, transport, host, port, vhost, durable, authMechanism, username, password);
        if (_links.putIfAbsent(blink, blink) != null) {
            getConfigStore().addConfiguredObject(blink);
        }
    }

    public void removeBrokerConnection(final String transport,
                                       final String host,
                                       final int port,
                                       final String vhost) {
        removeBrokerConnection(new BrokerLink(this, transport, host, port, vhost, false, null, null, null));

    }

    public void removeBrokerConnection(BrokerLink blink) {
        blink = _links.get(blink);
        if (blink != null) {
            blink.close();
            getConfigStore().removeConfiguredObject(blink);
        }
    }

    public ConfigStore getConfigStore() {
        return getApplicationRegistry().getConfigStore();
    }

    /**
     * Temporary Startup RT class to record the creation of persistent queues / exchanges.
     * <p/>
     * <p/>
     * This is so we can replay the creation of queues/exchanges in to the real _RT after it has been loaded.
     * This should be removed after the _RT has been fully split from the the TL
     */
    private static class StartupRoutingTable implements DurableConfigurationStore {
        public List<Exchange> exchange = new LinkedList<Exchange>();
        public List<CreateQueueTuple> queue = new LinkedList<CreateQueueTuple>();
        public List<CreateBindingTuple> bindings = new LinkedList<CreateBindingTuple>();

        public void configure(VirtualHost virtualHost, String base, VirtualHostConfiguration config) throws Exception {
        }

        public void close() throws Exception {
        }

        public void removeMessage(Long messageId) throws AMQException {
            //To change body of implemented methods use File | Settings | File Templates.
        }

        public void configureConfigStore(String name,
                                         ConfigurationRecoveryHandler recoveryHandler,
                                         Configuration config,
                                         LogSubject logSubject) throws Exception {
            //To change body of implemented methods use File | Settings | File Templates.
        }

        public void createExchange(Exchange exchange) throws AMQStoreException {
            if (exchange.isDurable()) {
                this.exchange.add(exchange);
            }
        }

        public void removeExchange(Exchange exchange) throws AMQStoreException {
        }

        public void bindQueue(Exchange exchange, AMQShortString routingKey, AMQQueue queue, FieldTable args) throws AMQStoreException {
            if (exchange.isDurable() && queue.isDurable()) {
                bindings.add(new CreateBindingTuple(exchange, routingKey, queue, args));
            }
        }

        public void unbindQueue(Exchange exchange, AMQShortString routingKey, AMQQueue queue, FieldTable args) throws AMQStoreException {
        }

        public void createQueue(AMQQueue queue) throws AMQStoreException {
            createQueue(queue, null);

        }

        public void createQueue(AMQQueue queue, FieldTable arguments) throws AMQStoreException {
            if (queue.isDurable()) {
                this.queue.add(new CreateQueueTuple(queue, arguments));
            }
        }

        public void removeQueue(AMQQueue queue) throws AMQStoreException {
        }


        private static class CreateQueueTuple {
            public AMQQueue queue;
            public FieldTable arguments;

            public CreateQueueTuple(AMQQueue queue, FieldTable arguments) {
                this.queue = queue;
                this.arguments = arguments;
            }
        }

        private static class CreateBindingTuple {
            public AMQQueue queue;
            public FieldTable arguments;
            public Exchange exchange;
            public AMQShortString routingKey;

            public CreateBindingTuple(Exchange exchange, AMQShortString routingKey, AMQQueue queue, FieldTable args) {
                this.exchange = exchange;
                this.routingKey = routingKey;
                this.queue = queue;
                arguments = args;
            }
        }

        public void updateQueue(AMQQueue queue) throws AMQStoreException {
        }
    }

    @Override
    public String toString() {
        return _name;
    }
}<|MERGE_RESOLUTION|>--- conflicted
+++ resolved
@@ -222,45 +222,8 @@
         _brokerMBean.register();
         initialiseHouseKeeping(hostConfig.getHousekeepingExpiredMessageCheckPeriod());
 
-<<<<<<< HEAD
-            SubscriptionCoordinationManager subscriptionCoordinationManager =
-                    new SubscriptionCoordinationManagerImpl();
-            subscriptionCoordinationManager.init();
-            ClusterResourceHolder.getInstance().setSubscriptionCoordinationManager(subscriptionCoordinationManager);
-        }
-
-        AndesSubscriptionManager subscriptionManager =
-                new AndesSubscriptionManager();
-        ClusterResourceHolder.getInstance().setSubscriptionManager(subscriptionManager);
-        subscriptionManager.init();
-
-        ClusterManager clusterManager = new ClusterManager();
-        clusterManager.init();
-        ClusterResourceHolder.getInstance().setClusterManager(clusterManager);
-
-        ClusterManagementInformationMBean clusterManagementMBean = new ClusterManagementInformationMBean(clusterManager);
-        clusterManagementMBean.register();
-
-        QueueManagementInformationMBean queueManagementMBean = new QueueManagementInformationMBean();
-        queueManagementMBean.register();
-
-        SubscriptionManagementInformationMBean subscriptionManagementInformationMBean = new SubscriptionManagementInformationMBean();
-        subscriptionManagementInformationMBean.register();
-
-
-        _logger.info("Starting syncing exchanges, queues and bindings");
-        VirtualHostConfigSynchronizer _VirtualHostConfigSynchronizer = new VirtualHostConfigSynchronizer(this,clusterConfiguration.getVirtualHostSyncTaskInterval());
-        ClusterResourceHolder.getInstance().setVirtualHostConfigSynchronizer(_VirtualHostConfigSynchronizer);
-        _VirtualHostConfigSynchronizer.start();
-
-        ClusterResourceHolder.getInstance().getSubscriptionCoordinationManager().
-                registerSubscriptionListener(_VirtualHostConfigSynchronizer);
-
-        MessagingEngine.getInstance().startMessageDelivery();
-        MessagingEngine.getInstance().startMessageExpirationWorker();
-=======
+
         initialiseStatistics();
->>>>>>> a66d8497
 
     }
 
@@ -370,53 +333,9 @@
      */
     private void initialiseMessageStore(VirtualHostConfiguration hostConfig) throws Exception {
 
-<<<<<<< HEAD
-            if (!(o1 instanceof DurableStoreConnection))
-            {
-                throw new ClassCastException("Message store connection class must implement " + DurableStoreConnection.class + ". Class " + clazz1 +
-                        " does not.");
-            }
-            DurableStoreConnection contextStoreConnection = (DurableStoreConnection) o1;
-            contextStoreConnection.initialize(hostConfig.getStoreConfiguration());
-
-            //create a andes context store and register
-            String contextStoreClassName = AndesContext.getInstance().getAndesContextStoreClass();
-            Class clazz2 = Class.forName(contextStoreClassName);
-            Object o2 = clazz2.newInstance();
-
-            if (!(o2 instanceof AndesContextStore)) {
-                throw new ClassCastException("Message store class must implement " + AndesContextStore.class + ". Class " + clazz2 +
-                        " does not.");
-            }
-            AndesContextStore andesContextStore = (AndesContextStore) o2;
-            andesContextStore.init(contextStoreConnection);
-            AndesContext.getInstance().setAndesContextStore(andesContextStore);
-
-            //create subscription store
-            SubscriptionStore subscriptionStore = new SubscriptionStore();
-            AndesContext.getInstance().setSubscriptionStore(subscriptionStore);
-
-            //create a messaging engine and a message store
-            String messageStoreConnectionClass = "org.wso2.andes.server.cassandra.CQLConnection";
-            Class clazz = Class.forName(messageStoreConnectionClass);
-            Object o = clazz.newInstance();
-
-            if (!(o instanceof DurableStoreConnection))
-            {
-                throw new ClassCastException("Message store connection class must implement " + DurableStoreConnection.class + ". Class " + clazz +
-                        " does not.");
-            }
-            DurableStoreConnection messageStoreConnection = (DurableStoreConnection) o;
-            messageStoreConnection.initialize(hostConfig.getStoreConfiguration());
-            MessagingEngine.getInstance().initializeMessageStore(
-                                                        messageStoreConnection,
-                                                        AndesContext.getInstance().getMessageStoreClass()
-                                                    );
-        }
-=======
+
         //kernel will start message stores for Andes
         AndesKernelBoot.startAndesStores(hostConfig.getStoreConfiguration(), this);
->>>>>>> a66d8497
 
         //this is considered as an internal impl now, so hard coding
         String qpidMessageStoreClass = "org.wso2.andes.server.store.CassandraMessageStore";
