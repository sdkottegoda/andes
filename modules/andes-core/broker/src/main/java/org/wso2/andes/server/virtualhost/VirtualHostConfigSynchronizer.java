--- conflicted
+++ resolved
@@ -35,20 +35,10 @@
 
 
     @Override
-<<<<<<< HEAD
-    public void binding(String exchangeName, String queueName, String bindingKey, ByteBuffer buf) {
-        synchronized (this) {
-            try {
-                Exchange exchange = _virtualHost.getExchangeRegistry().getExchange(exchangeName);
-                if (exchange == null) {
-                    _logger.error("Unknown exchange: " + exchangeName + ", cannot bind queue : " + queueName);
-                    return;
-                }
-=======
+
     public ConfigurationRecoveryHandler.BindingRecoveryHandler completeExchangeRecovery() {
         return null;
     }
->>>>>>> a66d8497
 
     @Override
     public ConfigurationRecoveryHandler.ExchangeRecoveryHandler completeQueueRecovery() {
@@ -198,114 +188,7 @@
 
     //add the binding into internal qpid if NOT present
     @Override
-<<<<<<< HEAD
-    public ConfigurationRecoveryHandler.ExchangeRecoveryHandler completeQueueRecovery() {
-        return null;
-    }
-
-    public void start() {
-        if (!running && AndesContext.getInstance().getSubscriptionStore() != null) {
-            running = true;
-            Thread t = new Thread(new VirtualHostConfigSynchronizingTask(this));
-            t.setName(this.getClass().getSimpleName());
-            t.start();
-        }
-    }
-
-    public void stop() {
-        running = false;
-    }
-
-    /**
-     * Handles subscription changed event.
-     * @param subscriptionNotification
-     */
-    @Override
-    public void subscriptionsChanged(SubscriptionNotification subscriptionNotification) {
-        if (log.isInfoEnabled()) {
-            log.info("Updating subscription maps");
-        }
-        BasicSubscription subscription = new BasicSubscription(subscriptionNotification.getEncodedString());
-        ClusterResourceHolder.getInstance().getSubscriptionManager().updateClusterSubscriptionMaps(subscription, subscriptionNotification.getStatus());
-
-        if (log.isInfoEnabled()) {
-            log.info("Synchronizing Exchanges, Queues and Bindings...");
-        }
-        syncExchangesQueuesAndBindings(subscriptionNotification);
-    }
-
-
-    /**
-     * reload subscriptions
-     * sync exchanges
-     * sync queues
-     * sync bindings
-     */
-    public void syncExchangesQueuesAndBindings() {
-        if (subscriptionStore != null) {
-            //record older queues and bindings
-            List<AndesQueue> olderQueues = subscriptionStore.getDurableQueues();
-            Map<String, AndesQueue> olderQueueMap = new HashMap<String, AndesQueue>();
-            for (AndesQueue q : olderQueues) {
-                olderQueueMap.put(q.queueName, q);
-            }
-            List<AndesBinding> olderBindings = subscriptionStore.getDurableBindings();
-            Map<String, AndesBinding> olderBindingMap = new HashMap<String, AndesBinding>();
-            for (AndesBinding b : olderBindings) {
-                olderBindingMap.put(b.boundExchangeName.concat(b.routingKey).concat(b.boundQueue.queueName), b);
-            }
-            //update cluster subscriptions
-            ClusterResourceHolder.getInstance().getSubscriptionManager().reloadSubscriptionsFromStorage();
-            syncExchanges(this);
-            syncQueues(this, olderQueueMap);
-            syncBindngs(this, olderBindingMap);
-        }
-    }
-
-    /**
-     * Sync the exchange, binding and queue related to the subscription change.
-     *
-     * @param subscriptionNotification contains the information related to the subscripton change
-     */
-    public void syncExchangesQueuesAndBindings(SubscriptionNotification subscriptionNotification) {
-        try {
-
-            if (subscriptionNotification != null && subscriptionNotification.isDurable()) {
-
-                AndesExchange exchange = subscriptionNotification.getAndesExchange();
-                AndesQueue queue = subscriptionNotification.getAndesQueue();
-                AndesBinding binding = subscriptionNotification.getAndesBinding();
-
-                if (subscriptionNotification.getStatus() == SubscriptionChange.Added) {
-                    if (log.isDebugEnabled()) {
-                        log.debug("Handling added subscription");
-                    }
-                    exchange(exchange.exchangeName, exchange.type, exchange.autoDelete != 0);
-                    queue(queue.queueName, queue.queueOwner, queue.isExclusive, null);
-                    binding(binding.boundExchangeName, binding.boundQueue.queueName, binding.routingKey, null);
-                } else if (subscriptionNotification.getStatus() == SubscriptionChange.Deleted) {
-                    // SubscriptionChange.Deleted are triggered only as a result of queue deletion
-                    if (log.isDebugEnabled()) {
-                        log.debug("Handling deleted subscription");
-                    }
-                    removeQueue(queue.queueName);
-                    removeBinding(binding.boundExchangeName, queue.queueName, binding.routingKey, null);
-                }
-            }
-        } catch (Exception e) {
-            // This exception should not be thrown since the failure of syncing subscription data will affect
-            // only the particular subscription. Not the whole message broker system.
-            log.error("Error while syncing exchanges binding and queues for the subscription", e);
-        }
-    }
-
-    private class VirtualHostConfigSynchronizingTask implements Runnable {
-        private VirtualHostConfigSynchronizer syc;
-
-        public VirtualHostConfigSynchronizingTask(VirtualHostConfigSynchronizer synchronizer) {
-            this.syc = synchronizer;
-        }
-=======
+
     public void binding(String exchangeName, String queueName, String bindingKey, ByteBuffer buf) {
         synchronized (this) {
             try {
@@ -314,7 +197,6 @@
                     _logger.error("Unknown exchange: " + exchangeName + ", cannot bind queue : " + queueName);
                     return;
                 }
->>>>>>> a66d8497
 
                 //we do not sync durable topic bindings
     /*            if (exchange.getName().equals("amq.topic")) {
